--- conflicted
+++ resolved
@@ -1,52 +1,15 @@
+
 import { CapacitorConfig } from '@capacitor/cli';
 
 const config: CapacitorConfig = {
-  appId: 'com.charshealt.app',
+  appId: 'app.lovable.30d3cd84f3174223a76cd460578ae3cc',
   appName: 'chars-healt',
   webDir: 'dist',
   server: {
-    androidScheme: 'https',
-    cleartext: true,
-    allowNavigation: ['*']
+    url: 'https://30d3cd84-f317-4223-a76c-d460578ae3cc.lovableproject.com?forceHideBadge=true',
+    cleartext: true
   },
   android: {
-<<<<<<< HEAD
-    // Configuración para Android
-    allowMixedContent: true,
-    captureInput: true,
-    webContentsDebuggingEnabled: false,
-    initialFocus: true,
-    backgroundColor: "#000000"
-  },
-  plugins: {
-    Camera: {
-      permissionType: "camera",
-      androidPermissions: [
-        "android.permission.CAMERA"
-      ]
-    },
-    Permissions: {
-      permissions: ["camera"]
-    },
-    SplashScreen: {
-      launchAutoHide: true,
-      launchShowDuration: 500,
-      backgroundColor: "#000000",
-      androidSplashResourceName: "splash",
-      showSpinner: false,
-      splashFullScreen: true,
-      splashImmersive: true
-    },
-    CapacitorHttp: {
-      enabled: true
-    },
-    WebView: {
-      allowFileAccess: true,
-      allowContentAccess: true,
-      scrollEnabled: false,
-      overScrollMode: 'never',
-      geolocationEnabled: false
-=======
     path: './android',
     useLegacyBridge: true,
     appendUserAgent: 'CharsHealth App',
@@ -60,7 +23,6 @@
     PermissionsAndroid: {
       camera: true,
       microphone: true
->>>>>>> 9a28d77e
     }
   }
 };
