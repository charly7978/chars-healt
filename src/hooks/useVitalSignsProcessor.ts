<<<<<<< HEAD
import { useState, useCallback, useRef } from 'react';
=======

import { useState, useCallback, useEffect } from 'react';
>>>>>>> 0079aaff
import { VitalSignsProcessor } from '../modules/VitalSignsProcessor';
import { GlucoseProcessor } from '../modules/GlucoseProcessor';

// Tipo para los datos devueltos por el procesador
type VitalSignsResult = {
  spo2: number;
  pressure: string;
  arrhythmiaStatus: string;
  lastArrhythmiaData?: {
    timestamp: number;
    rmssd: number;
    rrVariation: number;
  } | null;
  glucose?: {
    value: number;
    trend: 'stable' | 'rising' | 'falling' | 'rising_rapidly' | 'falling_rapidly' | 'unknown';
    confidence: number;
  };
};

export const useVitalSignsProcessor = () => {
  const processorRef = useRef<VitalSignsProcessor | null>(null);
  const glucoseProcessorRef = useRef<GlucoseProcessor | null>(null);
  const [vitalSignsData, setVitalSignsData] = useState<VitalSignsResult | null>(null);
  
  // Asegurar que los procesadores estén inicializados
  const getProcessors = useCallback(() => {
    if (!processorRef.current) {
      console.log('Inicializando VitalSignsProcessor');
      processorRef.current = new VitalSignsProcessor();
    }
    if (!glucoseProcessorRef.current) {
      console.log('Inicializando GlucoseProcessor');
      glucoseProcessorRef.current = new GlucoseProcessor();
    }
    return {
      vitalSigns: processorRef.current,
      glucose: glucoseProcessorRef.current
    };
  }, []);

  const processSignal = useCallback((ppgValue: number, rrData?: any) => {
<<<<<<< HEAD
    const processors = getProcessors();
    
    // IMPORTANTE: Procesar primero los signos vitales para mantener la detección de arritmias intacta
    const vitalSignsResult = processors.vitalSigns.processSignal(ppgValue, rrData);
    
    // Procesar glucosa de forma independiente
    const glucoseResult = processors.glucose.processSignal(ppgValue);
    
    // Combinar resultados manteniendo la integridad de los datos de arritmia
    const combinedResult: VitalSignsResult = {
      ...vitalSignsResult,
      glucose: {
        value: glucoseResult.value || 0,
        trend: glucoseResult.trend || 'unknown',
        confidence: glucoseResult.confidence || 0
      }
    };
    
    // Verificar explícitamente que los datos de arritmia se mantienen
    if (vitalSignsResult.lastArrhythmiaData) {
      console.log('Arritmia detectada:', vitalSignsResult.arrhythmiaStatus);
    }
    
    setVitalSignsData(combinedResult);
    return combinedResult;
  }, [getProcessors]);

  const reset = useCallback(() => {
    const processors = getProcessors();
    processors.vitalSigns.reset();
    processors.glucose.reset();
    setVitalSignsData(null);
  }, [getProcessors]);

  const calibrateGlucose = useCallback((referenceValue: number) => {
    const processors = getProcessors();
    if (processors.glucose && typeof referenceValue === 'number' && referenceValue > 0) {
      processors.glucose.calibrateWithReference(referenceValue);
=======
    // Ensure we always pass the amplitude data to VitalSignsProcessor for arrhythmia detection
    // This is critical for ultra-sensitive arrhythmia detection
    const amplitude = rrData?.amplitude || null;
    
    // Procesar la señal principal con el procesador original
    // Este procesador ahora tiene el algoritmo ultra-sensible de arritmias
    const vitalSignsResult = processor.processSignal(ppgValue, {
      intervals: rrData?.intervals || [],
      lastPeakTime: rrData?.lastPeakTime || null,
      amplitude: amplitude
    });
    
    // Procesar datos de glucosa como paso separado
    const glucoseResult = glucoseProcessor.processSignal(ppgValue);
    
    // Preparar datos de glucosa
    const glucoseData = {
      value: glucoseResult.value || 0,
      trend: glucoseResult.trend || 'unknown',
      confidence: glucoseResult.confidence || 0
    };
    
    // Combinar resultados manteniendo el formato esperado por el display
    const combinedResult: VitalSignsResult = {
      ...vitalSignsResult,
      glucose: glucoseData
    };
    
    // Asegurarse de que lastArrhythmiaData se preserve exactamente
    if (vitalSignsResult.lastArrhythmiaData) {
      combinedResult.lastArrhythmiaData = vitalSignsResult.lastArrhythmiaData;
    }
    
    // Asegurarse de que arrhythmiaStatus se preserve exactamente
    combinedResult.arrhythmiaStatus = vitalSignsResult.arrhythmiaStatus;
    
    // Guardar datos combinados en estado
    setVitalSignsData(combinedResult);
    
    // Log para debugging de arritmias (más detallado para la versión ultra-sensible)
    if (vitalSignsResult.arrhythmiaStatus && vitalSignsResult.arrhythmiaStatus.includes('ARRITMIA DETECTADA')) {
      console.log('¡ARRITMIA DETECTADA!', { 
        status: vitalSignsResult.arrhythmiaStatus,
        data: vitalSignsResult.lastArrhythmiaData,
        amplitude: amplitude 
      });
    }
    
    return combinedResult;
  }, [processor, glucoseProcessor]);

  const reset = useCallback(() => {
    processor.reset();
    glucoseProcessor.reset();
    setVitalSignsData(null);
    console.log('Procesadores reiniciados');
  }, [processor, glucoseProcessor]);

  const getCurrentRespiratoryData = useCallback(() => {
    // Por ahora, retornamos null ya que no tenemos datos respiratorios directos
    return null;
  }, []);
  
  // Función para calibrar el medidor de glucosa
  const calibrateGlucose = useCallback((referenceValue: number) => {
    if (glucoseProcessor && typeof referenceValue === 'number' && referenceValue > 0) {
      glucoseProcessor.calibrateWithReference(referenceValue);
      console.log('Glucosa calibrada con valor de referencia:', referenceValue);
>>>>>>> 0079aaff
      return true;
    }
    return false;
  }, [getProcessors]);

  const cleanMemory = useCallback(() => {
    console.log('Limpiando memoria de procesadores');
    if (processorRef.current) {
      processorRef.current.reset();
      processorRef.current = null;
    }
    if (glucoseProcessorRef.current) {
      glucoseProcessorRef.current.reset();
      glucoseProcessorRef.current = null;
    }
    setVitalSignsData(null);
  }, []);

  // Método cleanMemory para liberar recursos
  const cleanMemory = useCallback(() => {
    console.log('useVitalSignsProcessor: Realizando limpieza de memoria');
    
    // Reiniciar procesadores
    processor.reset();
    glucoseProcessor.reset();
    
    // Limpiar el estado
    setVitalSignsData(null);
    
    console.log('useVitalSignsProcessor: Memoria liberada');
    
    return true;
  }, [processor, glucoseProcessor]);

  return {
    vitalSignsData,
    processSignal,
    reset,
<<<<<<< HEAD
=======
    getCurrentRespiratoryData,
>>>>>>> 0079aaff
    calibrateGlucose,
    cleanMemory
  };
};<|MERGE_RESOLUTION|>--- conflicted
+++ resolved
@@ -1,9 +1,5 @@
-<<<<<<< HEAD
-import { useState, useCallback, useRef } from 'react';
-=======
 
 import { useState, useCallback, useEffect } from 'react';
->>>>>>> 0079aaff
 import { VitalSignsProcessor } from '../modules/VitalSignsProcessor';
 import { GlucoseProcessor } from '../modules/GlucoseProcessor';
 
@@ -25,67 +21,20 @@
 };
 
 export const useVitalSignsProcessor = () => {
-  const processorRef = useRef<VitalSignsProcessor | null>(null);
-  const glucoseProcessorRef = useRef<GlucoseProcessor | null>(null);
+  const [processor] = useState(() => new VitalSignsProcessor());
+  const [glucoseProcessor] = useState(() => new GlucoseProcessor());
   const [vitalSignsData, setVitalSignsData] = useState<VitalSignsResult | null>(null);
   
-  // Asegurar que los procesadores estén inicializados
-  const getProcessors = useCallback(() => {
-    if (!processorRef.current) {
-      console.log('Inicializando VitalSignsProcessor');
-      processorRef.current = new VitalSignsProcessor();
-    }
-    if (!glucoseProcessorRef.current) {
-      console.log('Inicializando GlucoseProcessor');
-      glucoseProcessorRef.current = new GlucoseProcessor();
-    }
-    return {
-      vitalSigns: processorRef.current,
-      glucose: glucoseProcessorRef.current
+  // Asegurar que los procesadores se inicialicen correctamente
+  useEffect(() => {
+    console.log('Inicializando procesadores de signos vitales');
+    
+    return () => {
+      console.log('Limpiando procesadores de signos vitales');
     };
   }, []);
 
   const processSignal = useCallback((ppgValue: number, rrData?: any) => {
-<<<<<<< HEAD
-    const processors = getProcessors();
-    
-    // IMPORTANTE: Procesar primero los signos vitales para mantener la detección de arritmias intacta
-    const vitalSignsResult = processors.vitalSigns.processSignal(ppgValue, rrData);
-    
-    // Procesar glucosa de forma independiente
-    const glucoseResult = processors.glucose.processSignal(ppgValue);
-    
-    // Combinar resultados manteniendo la integridad de los datos de arritmia
-    const combinedResult: VitalSignsResult = {
-      ...vitalSignsResult,
-      glucose: {
-        value: glucoseResult.value || 0,
-        trend: glucoseResult.trend || 'unknown',
-        confidence: glucoseResult.confidence || 0
-      }
-    };
-    
-    // Verificar explícitamente que los datos de arritmia se mantienen
-    if (vitalSignsResult.lastArrhythmiaData) {
-      console.log('Arritmia detectada:', vitalSignsResult.arrhythmiaStatus);
-    }
-    
-    setVitalSignsData(combinedResult);
-    return combinedResult;
-  }, [getProcessors]);
-
-  const reset = useCallback(() => {
-    const processors = getProcessors();
-    processors.vitalSigns.reset();
-    processors.glucose.reset();
-    setVitalSignsData(null);
-  }, [getProcessors]);
-
-  const calibrateGlucose = useCallback((referenceValue: number) => {
-    const processors = getProcessors();
-    if (processors.glucose && typeof referenceValue === 'number' && referenceValue > 0) {
-      processors.glucose.calibrateWithReference(referenceValue);
-=======
     // Ensure we always pass the amplitude data to VitalSignsProcessor for arrhythmia detection
     // This is critical for ultra-sensitive arrhythmia detection
     const amplitude = rrData?.amplitude || null;
@@ -154,24 +103,10 @@
     if (glucoseProcessor && typeof referenceValue === 'number' && referenceValue > 0) {
       glucoseProcessor.calibrateWithReference(referenceValue);
       console.log('Glucosa calibrada con valor de referencia:', referenceValue);
->>>>>>> 0079aaff
       return true;
     }
     return false;
-  }, [getProcessors]);
-
-  const cleanMemory = useCallback(() => {
-    console.log('Limpiando memoria de procesadores');
-    if (processorRef.current) {
-      processorRef.current.reset();
-      processorRef.current = null;
-    }
-    if (glucoseProcessorRef.current) {
-      glucoseProcessorRef.current.reset();
-      glucoseProcessorRef.current = null;
-    }
-    setVitalSignsData(null);
-  }, []);
+  }, [glucoseProcessor]);
 
   // Método cleanMemory para liberar recursos
   const cleanMemory = useCallback(() => {
@@ -193,10 +128,7 @@
     vitalSignsData,
     processSignal,
     reset,
-<<<<<<< HEAD
-=======
     getCurrentRespiratoryData,
->>>>>>> 0079aaff
     calibrateGlucose,
     cleanMemory
   };
