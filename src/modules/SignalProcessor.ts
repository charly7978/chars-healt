--- conflicted
+++ resolved
@@ -30,8 +30,6 @@
     this.X = 0;
     this.P = 1;
   }
-<<<<<<< HEAD
-=======
 }
 
 /**
@@ -338,5 +336,4 @@
     };
     this.onError?.(error);
   }
->>>>>>> 19b7b910
 }