--- conflicted
+++ resolved
@@ -1,24 +1,6 @@
+
 export class VitalSignsProcessor {
   private readonly WINDOW_SIZE = 300;
-<<<<<<< HEAD
-  private readonly SPO2_CALIBRATION_FACTOR = 1.12; // Ajustado para mejor precisión
-  private readonly PERFUSION_INDEX_THRESHOLD = 0.08;
-  private readonly SPO2_WINDOW = 12;
-  private readonly SMA_WINDOW = 4;
-  private readonly RR_WINDOW_SIZE = 6;
-  private readonly RMSSD_THRESHOLD = 30;
-  private readonly ARRHYTHMIA_LEARNING_PERIOD = 4000;
-  private readonly PEAK_THRESHOLD = 0.35;
-
-  // Parámetros SpO2 optimizados
-  private readonly SPO2_MIN_AC_VALUE = 0.25;
-  private readonly SPO2_R_RATIO_A = 115;
-  private readonly SPO2_R_RATIO_B = 30;
-  private readonly SPO2_MIN_VALID_VALUE = 88;
-  private readonly SPO2_MAX_VALID_VALUE = 100;
-  private readonly SPO2_BASELINE = 98;
-  private readonly SPO2_MOVING_AVERAGE_ALPHA = 0.15;
-=======
   private readonly SPO2_CALIBRATION_FACTOR = 1.0; // Valor neutro sin ajustes
   private readonly PERFUSION_INDEX_THRESHOLD = 0.01; // Reducido para captar señales más débiles
   private readonly SPO2_WINDOW = 10;
@@ -48,7 +30,6 @@
   private readonly BP_CALIBRATION_WINDOW = 3;  // Ventana reducida
   private readonly BP_MIN_VALID_PTT = 150;     // Ampliado para capturar más mediciones reales
   private readonly BP_MAX_VALID_PTT = 1300;    // Ampliado para capturar más mediciones reales
->>>>>>> 13a88033
 
   private ppgValues: number[] = [];
   private spo2Buffer: number[] = [];
@@ -179,11 +160,8 @@
   }
 
   private detectArrhythmia() {
-    if (this.rrIntervals.length < this.RR_WINDOW_SIZE) return false;
-
-<<<<<<< HEAD
-    const recentIntervals = this.rrIntervals.slice(-this.RR_WINDOW_SIZE);
-=======
+    if (this.rrIntervals.length < this.RR_WINDOW_SIZE) return;
+
     const currentTime = Date.now();
     const recentRR = this.rrIntervals.slice(-this.RR_WINDOW_SIZE);
     
@@ -198,47 +176,9 @@
     const avgRR = recentRR.reduce((a, b) => a + b, 0) / recentRR.length;
     const lastRR = recentRR[recentRR.length - 1];
     const rrVariation = Math.abs(lastRR - avgRR) / avgRR;
->>>>>>> 13a88033
-    
-    // Cálculo mejorado de RMSSD
-    const rmssd = Math.sqrt(
-      recentIntervals.slice(1)
-        .map((rr, i) => Math.pow(rr - recentIntervals[i], 2))
-        .reduce((a, b) => a + b, 0) / (recentIntervals.length - 1)
-    );
-
-    // Cálculo mejorado de variación RR
-    const meanRR = recentIntervals.reduce((a, b) => a + b, 0) / recentIntervals.length;
-    const rrVariation = recentIntervals.map(rr => Math.abs(rr - meanRR))
-      .reduce((a, b) => Math.max(a, b), 0);
-
+    
     this.lastRMSSD = rmssd;
     this.lastRRVariation = rrVariation;
-<<<<<<< HEAD
-
-    const now = Date.now();
-    const timeSinceStart = now - this.measurementStartTime;
-
-    if (timeSinceStart < this.ARRHYTHMIA_LEARNING_PERIOD) {
-      this.baselineRhythm = meanRR;
-      return false;
-    }
-
-    // Detección mejorada de arritmias
-    const isArrhythmic = 
-      rmssd > this.RMSSD_THRESHOLD ||
-      rrVariation > (meanRR * 0.2) ||
-      Math.abs(meanRR - this.baselineRhythm) > (this.baselineRhythm * 0.25);
-
-    if (isArrhythmic) {
-      this.lastArrhythmiaTime = now;
-      if (!this.arrhythmiaDetected) {
-        this.arrhythmiaCount++;
-        this.arrhythmiaDetected = true;
-      }
-    } else {
-      this.arrhythmiaDetected = false;
-=======
     
     // Criterios estándar basados en literatura médica
     const newArrhythmiaState = rmssd > this.RMSSD_THRESHOLD && rrVariation > 0.25;
@@ -249,10 +189,9 @@
       this.arrhythmiaCount++;
       this.lastArrhythmiaTime = currentTime;
       this.hasDetectedFirstArrhythmia = true;
->>>>>>> 13a88033
-    }
-
-    return isArrhythmic;
+    }
+
+    this.arrhythmiaDetected = newArrhythmiaState;
   }
 
   public reset() {
@@ -292,24 +231,16 @@
 
   // Cálculo directo de SpO2 basado en relación de absorción R/IR
   private calculateSpO2Raw(values: number[]): number {
-    if (values.length < this.SPO2_WINDOW) return 0;
-
-<<<<<<< HEAD
-    const { peakIndices, valleyIndices } = this.localFindPeaksAndValleys(values);
-    if (peakIndices.length < 2 || valleyIndices.length < 2) return 0;
-=======
+    if (values.length < 20) return 0;
+
     try {
       // Características básicas de la onda PPG
       const dc = this.calculateDC(values);
       if (dc <= 0) return 0;
->>>>>>> 13a88033
-
-    const acComponent = this.calculateAC(values);
-    const dcComponent = this.calculateDC(values);
-
-<<<<<<< HEAD
-    if (dcComponent === 0 || acComponent < this.SPO2_MIN_AC_VALUE) return 0;
-=======
+
+      const ac = this.calculateAC(values);
+      if (ac < this.SPO2_MIN_AC_VALUE) return 0;
+
       // Medición directa del índice de perfusión (señal AC/DC)
       const perfusionIndex = ac / dc;
       
@@ -321,25 +252,12 @@
 
       // Restricción solo a límites fisiológicos extremos
       rawSpO2 = Math.max(75, Math.min(100, rawSpO2));
->>>>>>> 13a88033
-
-    // Cálculo mejorado de R
-    const R = (acComponent / dcComponent);
-    
-    // Fórmula empírica mejorada basada en calibración
-    let spo2 = this.SPO2_R_RATIO_A - this.SPO2_R_RATIO_B * R;
-    
-    // Ajuste de calibración
-    if (this.spO2Calibrated) {
-      spo2 += this.spO2CalibrationOffset;
-    }
-
-    // Validación y límites
-    if (spo2 < this.SPO2_MIN_VALID_VALUE || spo2 > this.SPO2_MAX_VALID_VALUE) {
+
+      return Math.round(rawSpO2);
+    } catch (err) {
+      console.error("Error en cálculo de SpO2:", err);
       return 0;
     }
-
-    return Math.round(spo2);
   }
 
   // Método principal de cálculo de SpO2 con mínimo filtrado
@@ -391,42 +309,6 @@
     systolic: number;
     diastolic: number;
   } {
-<<<<<<< HEAD
-    if (values.length < this.WINDOW_SIZE) {
-      return { systolic: 0, diastolic: 0 };
-    }
-
-    const { peakIndices, valleyIndices } = this.localFindPeaksAndValleys(values);
-    if (peakIndices.length < 3 || valleyIndices.length < 3) {
-      return { systolic: 0, diastolic: 0 };
-    }
-
-    // Cálculo mejorado de amplitud y área bajo la curva
-    const amplitude = this.calculateAmplitude(values, peakIndices, valleyIndices);
-    const areaUnderCurve = this.calculateAreaUnderCurve(values);
-    
-    // Factores de correlación mejorados
-    const systolicFactor = 2.1;
-    const diastolicFactor = 1.8;
-    const baselinePressure = 90;
-
-    // Cálculos mejorados
-    let systolic = Math.round(baselinePressure + (amplitude * systolicFactor) + (areaUnderCurve * 0.15));
-    let diastolic = Math.round(baselinePressure - (amplitude * diastolicFactor) + (areaUnderCurve * 0.1));
-
-    // Ajustes basados en la variabilidad
-    const variability = this.calculateSignalVariability(values);
-    systolic += Math.round(variability * 2);
-    diastolic += Math.round(variability * 1.5);
-
-    // Validación y límites
-    systolic = Math.max(90, Math.min(180, systolic));
-    diastolic = Math.max(60, Math.min(120, diastolic));
-
-    // Asegurar que diastólica sea menor que sistólica
-    if (diastolic >= systolic) {
-      diastolic = systolic - 30;
-=======
     // Si no hay suficientes datos, usar último valor válido o cero
     if (values.length < 30) {
       if (this.lastValidSystolic > 0 && this.lastValidDiastolic > 0) {
@@ -575,7 +457,6 @@
     if (this.systolicBuffer.length > this.BP_BUFFER_SIZE) {
       this.systolicBuffer.shift();
       this.diastolicBuffer.shift();
->>>>>>> 13a88033
     }
     
     // Solo usar mediana para reducir valores extremos momentáneos
@@ -596,26 +477,6 @@
     };
   }
 
-<<<<<<< HEAD
-    return { systolic, diastolic };
-  }
-
-  private calculateAreaUnderCurve(values: number[]): number {
-    let area = 0;
-    const baseline = Math.min(...values);
-    
-    for (let i = 1; i < values.length; i++) {
-      const height = ((values[i] + values[i-1]) / 2) - baseline;
-      area += height;
-    }
-    
-    return area / values.length;
-  }
-
-  private calculateSignalVariability(values: number[]): number {
-    const diffs = values.slice(1).map((v, i) => Math.abs(v - values[i]));
-    return diffs.reduce((a, b) => a + b, 0) / diffs.length;
-=======
   // Mantener método original para retrocompatibilidad
   private calculateBloodPressure(values: number[]): {
     systolic: number;
@@ -657,7 +518,6 @@
     }
     
     return { peakIndices, valleyIndices, signalQuality };
->>>>>>> 13a88033
   }
 
   private findPeaksAndValleys(values: number[]) {
