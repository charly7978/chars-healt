--- conflicted
+++ resolved
@@ -35,19 +35,6 @@
   ) {
     const currentTime = Date.now();
 
-<<<<<<< HEAD
-    // Procesar arritmias primero, antes de cualquier otro cálculo
-    let arrhythmiaResult = { detected: false, count: 0, status: 'SIN ARRITMIAS|0', data: null };
-    
-    if (rrData?.intervals && rrData.intervals.length > 0) {
-      // Filtrar solo outliers extremos
-      const validIntervals = rrData.intervals.filter(interval => {
-        return interval >= 300 && interval <= 1800;
-      });
-      
-      if (validIntervals.length > 0) {
-        const peakAmplitude = rrData.amplitudes?.[rrData.amplitudes.length - 1];
-=======
     // Update RR intervals if available, passing amplitude data if available
     if (rrData?.intervals && rrData.intervals.length > 0) {
       // Filter outliers from RR data
@@ -58,45 +45,18 @@
       if (validIntervals.length > 0) {
         // Pass peak amplitude if available to the arrhythmia detector
         const peakAmplitude = rrData.amplitude;
->>>>>>> 0079aaff
         
-        // Actualizar intervalos y forzar detección
         this.arrhythmiaDetector.updateIntervals(validIntervals, rrData.lastPeakTime, peakAmplitude);
-<<<<<<< HEAD
-        arrhythmiaResult = this.arrhythmiaDetector.detect();
-        
-        if (arrhythmiaResult.detected) {
-          console.log('VitalSignsProcessor: Arritmia detectada:', {
-            status: arrhythmiaResult.status,
-            count: arrhythmiaResult.count,
-            data: arrhythmiaResult.data
-          });
-        }
       }
     }
 
-    // Procesar señal PPG
-=======
-      }
-    }
-
     // Process PPG signal
->>>>>>> 0079aaff
     const filtered = this.applySMAFilter(ppgValue);
     this.ppgValues.push(filtered);
     if (this.ppgValues.length > this.WINDOW_SIZE) {
       this.ppgValues.shift();
     }
 
-<<<<<<< HEAD
-    // Calcular otros signos vitales
-    const bp = this.calculateRealBloodPressure(this.ppgValues);
-    const pressure = `${bp.systolic}/${bp.diastolic}`;
-    const spo2 = this.spO2Calculator.calculate(this.ppgValues.slice(-60));
-    
-    // Preparar datos de arritmia
-    const lastArrhythmiaData = (arrhythmiaResult.detected || arrhythmiaResult.count > 0) ? {
-=======
     // Check learning phase
     const isLearning = this.arrhythmiaDetector.isInLearningPhase();
     
@@ -125,7 +85,6 @@
 
     // Prepare arrhythmia data if detected
     const lastArrhythmiaData = arrhythmiaResult.detected ? {
->>>>>>> 0079aaff
       timestamp: currentTime,
       rmssd: arrhythmiaResult.data?.rmssd || 0,
       rrVariation: arrhythmiaResult.data?.rrVariation || 0
@@ -231,15 +190,17 @@
   /**
    * Reset all processors
    */
-  public reset(): void {
+  public reset() {
     this.ppgValues = [];
     this.lastBPM = 0;
+    this.spO2Calculator.reset();
+    this.bpCalculator.reset();
+    this.arrhythmiaDetector.reset();
+    
+    // Reiniciar mediciones reales
     this.lastSystolic = 120;
     this.lastDiastolic = 80;
     this.measurementCount = 0;
-    this.spO2Calculator.reset();
-    this.bpCalculator.reset();
-    this.arrhythmiaDetector = new ArrhythmiaDetector(); // Reiniciar completamente el detector
   }
 
   /**
