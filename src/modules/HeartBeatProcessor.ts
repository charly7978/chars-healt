--- conflicted
+++ resolved
@@ -1,33 +1,6 @@
 export class HeartBeatProcessor {
   // ────────── CONFIGURACIONES PRINCIPALES ──────────
   private readonly SAMPLE_RATE = 30;
-<<<<<<< HEAD
-  private readonly WINDOW_SIZE = 150;
-  private readonly MIN_BPM = 30;
-  private readonly MAX_BPM = 220;
-  private readonly SIGNAL_THRESHOLD = 0.35;
-  private readonly MIN_CONFIDENCE = 0.65;
-  private readonly DERIVATIVE_THRESHOLD = -0.015;
-  private readonly MIN_PEAK_TIME_MS = 250;
-  private readonly WARMUP_TIME_MS = 3000;
-
-  // Parámetros de filtrado mejorados
-  private readonly MEDIAN_FILTER_WINDOW = 7;
-  private readonly MOVING_AVERAGE_WINDOW = 7;
-  private readonly EMA_ALPHA = 0.25;
-  private readonly BASELINE_FACTOR = 0.97;
-
-  // Parámetros de beep optimizados para sonido médico profesional
-  private readonly BEEP_PRIMARY_FREQUENCY = 800;
-  private readonly BEEP_SECONDARY_FREQUENCY = 600;
-  private readonly BEEP_DURATION = 50;
-  private readonly BEEP_VOLUME = 1.0;
-  private readonly MIN_BEEP_INTERVAL_MS = 250;
-
-  // ────────── AUTO-RESET SI LA SEÑAL ES MUY BAJA ──────────
-  private readonly LOW_SIGNAL_THRESHOLD = 0.03;
-  private readonly LOW_SIGNAL_FRAMES = 20;
-=======
   private readonly WINDOW_SIZE = 60;
   private readonly MIN_BPM = 40;
   private readonly MAX_BPM = 200; // Se mantiene amplio para no perder picos fuera de rango
@@ -53,7 +26,6 @@
   // ────────── AUTO-RESET SI LA SEÑAL ES MUY BAJA ──────────
   private readonly LOW_SIGNAL_THRESHOLD = 0.03;
   private readonly LOW_SIGNAL_FRAMES = 10;
->>>>>>> 13a88033
   private lowSignalCount = 0;
 
   // Variables internas
@@ -76,18 +48,6 @@
   private readonly BPM_ALPHA = 0.2;
   private peakCandidateIndex: number | null = null;
   private peakCandidateValue: number = 0;
-<<<<<<< HEAD
-  
-  // Nuevas variables para el filtrado avanzado de falsos positivos
-  private readonly SIMILARITY_THRESHOLD = 0.80;
-  private readonly TEMPLATE_SIZE = 15;
-  private readonly MIN_PEAKS_FOR_TEMPLATE = 4;
-  private readonly MAX_JITTER_MS = 60;
-  private waveformTemplates: number[][] = [];
-  private lastValidPeakTimes: number[] = [];
-  private readonly ADAPTIVE_REJECTION_FACTOR = 0.6;
-=======
->>>>>>> 13a88033
 
   constructor() {
     this.initAudio();
@@ -293,74 +253,15 @@
     isPeak: boolean;
     confidence: number;
   } {
-    // Mejorada la detección de picos
-    const isPotentialPeak = derivative < this.DERIVATIVE_THRESHOLD && 
-                          Math.abs(normalizedValue) > this.SIGNAL_THRESHOLD;
-
-    if (!isPotentialPeak) {
-      this.peakCandidateIndex = null;
-      this.peakCandidateValue = 0;
+    const now = Date.now();
+    const timeSinceLastPeak = this.lastPeakTime
+      ? now - this.lastPeakTime
+      : Number.MAX_VALUE;
+
+    if (timeSinceLastPeak < this.MIN_PEAK_TIME_MS) {
       return { isPeak: false, confidence: 0 };
     }
 
-<<<<<<< HEAD
-    const now = Date.now();
-    if (this.lastPeakTime && (now - this.lastPeakTime) < this.MIN_PEAK_TIME_MS) {
-      return { isPeak: false, confidence: 0 };
-    }
-
-    // Análisis de forma de onda mejorado
-    const waveformQuality = this.analyzeWaveformQuality(normalizedValue);
-    const timingQuality = this.analyzeTimingQuality(now);
-    const amplitudeQuality = this.analyzeAmplitudeQuality(normalizedValue);
-
-    const confidence = (waveformQuality * 0.4 + timingQuality * 0.3 + amplitudeQuality * 0.3);
-
-    if (confidence >= this.MIN_CONFIDENCE) {
-      this.peakConfirmationBuffer.push(normalizedValue);
-      if (this.peakConfirmationBuffer.length > 5) {
-        this.peakConfirmationBuffer.shift();
-      }
-      
-      return { isPeak: true, confidence };
-    }
-
-    return { isPeak: false, confidence: 0 };
-  }
-
-  private analyzeWaveformQuality(value: number): number {
-    const recentValues = this.signalBuffer.slice(-10);
-    if (recentValues.length < 10) return 0;
-
-    const meanValue = recentValues.reduce((a, b) => a + b, 0) / recentValues.length;
-    const variance = recentValues.reduce((a, b) => a + Math.pow(b - meanValue, 2), 0) / recentValues.length;
-    const standardDeviation = Math.sqrt(variance);
-
-    // Calidad basada en la forma de onda
-    const normalizedStdDev = Math.min(standardDeviation / this.SIGNAL_THRESHOLD, 1);
-    return Math.max(0, 1 - normalizedStdDev);
-  }
-
-  private analyzeTimingQuality(currentTime: number): number {
-    if (!this.lastPeakTime) return 1;
-
-    const timeSinceLastPeak = currentTime - this.lastPeakTime;
-    const expectedInterval = 60000 / this.smoothBPM;
-    const tolerance = expectedInterval * 0.2;
-
-    const deviation = Math.abs(timeSinceLastPeak - expectedInterval);
-    return Math.max(0, 1 - (deviation / tolerance));
-  }
-
-  private analyzeAmplitudeQuality(value: number): number {
-    const recentPeaks = this.peakConfirmationBuffer.slice(-3);
-    if (recentPeaks.length < 3) return 1;
-
-    const meanPeak = recentPeaks.reduce((a, b) => a + b, 0) / recentPeaks.length;
-    const deviation = Math.abs(value - meanPeak);
-    
-    return Math.max(0, 1 - (deviation / meanPeak));
-=======
     const isOverThreshold =
       derivative < this.DERIVATIVE_THRESHOLD &&
       normalizedValue > this.SIGNAL_THRESHOLD &&
@@ -379,7 +280,6 @@
     const confidence = (amplitudeConfidence + derivativeConfidence) / 2;
 
     return { isPeak: isOverThreshold, confidence };
->>>>>>> 13a88033
   }
 
   private confirmPeak(
