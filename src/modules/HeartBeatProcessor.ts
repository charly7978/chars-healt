export class HeartBeatProcessor {
  // ────────── CONFIGURACIONES PRINCIPALES ──────────
  private readonly SAMPLE_RATE = 30;
  private readonly WINDOW_SIZE = 60;
  private readonly MIN_BPM = 40;
  private readonly MAX_BPM = 200; // Se mantiene amplio para no perder picos fuera de rango
  private readonly SIGNAL_THRESHOLD = 0.45; // Increased from 0.40 for better peak detection
  private readonly MIN_CONFIDENCE = 0.65; // Increased from 0.60 for higher certainty
  private readonly DERIVATIVE_THRESHOLD = -0.04; // Changed from -0.03 for better sensitivity
  private readonly MIN_PEAK_TIME_MS = 400; 
  private readonly WARMUP_TIME_MS = 3000; 

  // Parámetros de filtrado
  private readonly MEDIAN_FILTER_WINDOW = 3; 
  private readonly MOVING_AVERAGE_WINDOW = 5; // Increased from 3 to reduce noise
  private readonly EMA_ALPHA = 0.4; 
  private readonly BASELINE_FACTOR = 1.0; 

  // Parámetros de beep
  private readonly BEEP_PRIMARY_FREQUENCY = 880; 
  private readonly BEEP_SECONDARY_FREQUENCY = 440; 
  private readonly BEEP_DURATION = 80; 
  private readonly BEEP_VOLUME = 0.9; 
  private readonly MIN_BEEP_INTERVAL_MS = 300;

  // ────────── AUTO-RESET SI LA SEÑAL ES MUY BAJA ──────────
  private readonly LOW_SIGNAL_THRESHOLD = 0.03;
  private readonly LOW_SIGNAL_FRAMES = 10;
  private lowSignalCount = 0;

  // Variables internas
  private signalBuffer: number[] = [];
  private medianBuffer: number[] = [];
  private movingAverageBuffer: number[] = [];
  private smoothedValue: number = 0;
  private audioContext: AudioContext | null = null;
  private lastBeepTime = 0;
  private lastPeakTime: number | null = null;
  private previousPeakTime: number | null = null;
  private bpmHistory: number[] = [];
  private baseline: number = 0;
  private lastValue: number = 0;
  private values: number[] = [];
  private startTime: number = 0;
  private peakConfirmationBuffer: number[] = [];
  private lastConfirmedPeak: boolean = false;
  private smoothBPM: number = 0;
  private readonly BPM_ALPHA = 0.2;
  private peakCandidateIndex: number | null = null;
  private peakCandidateValue: number = 0;

  constructor() {
    this.initAudio();
    this.startTime = Date.now();
  }

  private async initAudio() {
    try {
      this.audioContext = new AudioContext();
      await this.audioContext.resume();
      await this.playBeep(0.01);
      console.log("HeartBeatProcessor: Audio Context Initialized");
    } catch (error) {
      console.error("HeartBeatProcessor: Error initializing audio", error);
    }
  }

  private async playBeep(volume: number = this.BEEP_VOLUME) {
    if (!this.audioContext || this.isInWarmup()) return;

    const now = Date.now();
    if (now - this.lastBeepTime < this.MIN_BEEP_INTERVAL_MS) return;

    try {
      const primaryOscillator = this.audioContext.createOscillator();
      const primaryGain = this.audioContext.createGain();

      const secondaryOscillator = this.audioContext.createOscillator();
      const secondaryGain = this.audioContext.createGain();

      primaryOscillator.type = "sine";
      primaryOscillator.frequency.setValueAtTime(
        this.BEEP_PRIMARY_FREQUENCY,
        this.audioContext.currentTime
      );

      secondaryOscillator.type = "sine";
      secondaryOscillator.frequency.setValueAtTime(
        this.BEEP_SECONDARY_FREQUENCY,
        this.audioContext.currentTime
      );

      // Envelope del sonido principal
      primaryGain.gain.setValueAtTime(0, this.audioContext.currentTime);
      primaryGain.gain.linearRampToValueAtTime(
        volume,
        this.audioContext.currentTime + 0.01
      );
      primaryGain.gain.exponentialRampToValueAtTime(
        0.01,
        this.audioContext.currentTime + this.BEEP_DURATION / 1000
      );

      // Envelope del sonido secundario
      secondaryGain.gain.setValueAtTime(0, this.audioContext.currentTime);
      secondaryGain.gain.linearRampToValueAtTime(
        volume * 0.3,
        this.audioContext.currentTime + 0.01
      );
      secondaryGain.gain.exponentialRampToValueAtTime(
        0.01,
        this.audioContext.currentTime + this.BEEP_DURATION / 1000
      );

      primaryOscillator.connect(primaryGain);
      secondaryOscillator.connect(secondaryGain);
      primaryGain.connect(this.audioContext.destination);
      secondaryGain.connect(this.audioContext.destination);

      primaryOscillator.start();
      secondaryOscillator.start();

      primaryOscillator.stop(this.audioContext.currentTime + this.BEEP_DURATION / 1000 + 0.05);
      secondaryOscillator.stop(this.audioContext.currentTime + this.BEEP_DURATION / 1000 + 0.05);

      this.lastBeepTime = now;
    } catch (error) {
      console.error("HeartBeatProcessor: Error playing beep", error);
    }
  }

  private isInWarmup(): boolean {
    return Date.now() - this.startTime < this.WARMUP_TIME_MS;
  }

  private medianFilter(value: number): number {
    this.medianBuffer.push(value);
    if (this.medianBuffer.length > this.MEDIAN_FILTER_WINDOW) {
      this.medianBuffer.shift();
    }
    const sorted = [...this.medianBuffer].sort((a, b) => a - b);
    return sorted[Math.floor(sorted.length / 2)];
  }

  private calculateMovingAverage(value: number): number {
    this.movingAverageBuffer.push(value);
    if (this.movingAverageBuffer.length > this.MOVING_AVERAGE_WINDOW) {
      this.movingAverageBuffer.shift();
    }
    const sum = this.movingAverageBuffer.reduce((a, b) => a + b, 0);
    return sum / this.movingAverageBuffer.length;
  }

  private calculateEMA(value: number): number {
    this.smoothedValue =
      this.EMA_ALPHA * value + (1 - this.EMA_ALPHA) * this.smoothedValue;
    return this.smoothedValue;
  }

  public processSignal(value: number): {
    bpm: number;
    confidence: number;
    isPeak: boolean;
    filteredValue: number;
    arrhythmiaCount: number;
    amplitude?: number;
  } {
    // Filtros sucesivos para mejorar la señal
    const medVal = this.medianFilter(value);
    const movAvgVal = this.calculateMovingAverage(medVal);
    const smoothed = this.calculateEMA(movAvgVal);
<<<<<<< HEAD
    
=======

>>>>>>> 19b7b910
    this.signalBuffer.push(smoothed);
    if (this.signalBuffer.length > this.WINDOW_SIZE) {
      this.signalBuffer.shift();
    }
<<<<<<< HEAD
    
=======

>>>>>>> 19b7b910
    if (this.signalBuffer.length < 30) {
      return {
        bpm: 0,
        confidence: 0,
        isPeak: false,
        filteredValue: smoothed,
        arrhythmiaCount: 0
      };
    }

    this.baseline =
      this.baseline * this.BASELINE_FACTOR + smoothed * (1 - this.BASELINE_FACTOR);

    const normalizedValue = smoothed - this.baseline;
    this.autoResetIfSignalIsLow(Math.abs(normalizedValue));

    this.values.push(smoothed);
    if (this.values.length > 3) {
      this.values.shift();
    }

    let smoothDerivative = smoothed - this.lastValue;
    if (this.values.length === 3) {
      smoothDerivative = (this.values[2] - this.values[0]) / 2;
    }
    this.lastValue = smoothed;
<<<<<<< HEAD
    
    // Mejorado - Mayor precisión en la detección de picos
    const { isPeak, confidence } = this.detectPeak(normalizedValue, smoothDerivative);
    
    // Confirmación de picos más rigurosa
    const isConfirmedPeak = this.confirmPeak(isPeak, normalizedValue, confidence);
    
=======

    // Mejorado - Mayor precisión en la detección de picos
    const { isPeak, confidence } = this.detectPeak(normalizedValue, smoothDerivative);
    
    // Confirmación de picos más rigurosa
    const isConfirmedPeak = this.confirmPeak(isPeak, normalizedValue, confidence);

>>>>>>> 19b7b910
    if (isConfirmedPeak && !this.isInWarmup()) {
      const now = Date.now();
      const timeSinceLastPeak = this.lastPeakTime
        ? now - this.lastPeakTime
        : Number.MAX_VALUE;

      if (timeSinceLastPeak >= this.MIN_PEAK_TIME_MS) {
        this.previousPeakTime = this.lastPeakTime;
        this.lastPeakTime = now;
        this.playBeep(0.12); // Suena beep cuando se confirma pico
        this.updateBPM();
      }
    }

    return {
      bpm: Math.round(this.getSmoothBPM()),
      confidence,
      isPeak: isConfirmedPeak && !this.isInWarmup(),
      filteredValue: smoothed,
      arrhythmiaCount: 0,
      amplitude: Math.abs(normalizedValue) // Adding amplitude for respiration monitoring
    };
  }

  private autoResetIfSignalIsLow(amplitude: number): void {
    if (amplitude < this.LOW_SIGNAL_THRESHOLD) {
      this.lowSignalCount++;
      if (this.lowSignalCount >= this.LOW_SIGNAL_FRAMES) {
        this.resetDetectionStates();
      }
    } else {
      this.lowSignalCount = 0;
    }
  }

  private resetDetectionStates(): void {
    this.peakConfirmationBuffer = [];
    this.lastPeakTime = null;
    this.previousPeakTime = null;
    this.lowSignalCount = 0;
    this.lastConfirmedPeak = false;
    console.log("HeartBeatProcessor: Detection states reset");
  }

  public reset(): void {
    this.medianBuffer = [];
    this.movingAverageBuffer = [];
    this.signalBuffer = [];
    this.smoothedValue = 0;
    this.values = [];
    this.baseline = 0;
    this.lastValue = 0;
    this.bpmHistory = [];
    this.smoothBPM = 0;
    this.startTime = Date.now();
    this.resetDetectionStates();
    console.log("HeartBeatProcessor: Full reset");
  }

  private updateBPM(): void {
    if (!this.lastPeakTime || !this.previousPeakTime) return;

    const interval = this.lastPeakTime - this.previousPeakTime;
    if (interval <= 0) return;

    const instantBPM = 60000 / interval;

    if (instantBPM >= this.MIN_BPM && instantBPM <= this.MAX_BPM) {
      this.bpmHistory.push(instantBPM);

      if (this.bpmHistory.length > 10) {
        this.bpmHistory.shift();
      }
    }
  }

  private getSmoothBPM(): number {
    const rawBPM = this.calculateCurrentBPM();
    if (this.smoothBPM === 0) {
      this.smoothBPM = rawBPM;
      return rawBPM;
    }
    this.smoothBPM =
      this.BPM_ALPHA * rawBPM + (1 - this.BPM_ALPHA) * this.smoothBPM;
    return this.smoothBPM;
  }

  private calculateCurrentBPM(): number {
    if (this.bpmHistory.length < 2) {
      return 0;
    }
    const sorted = [...this.bpmHistory].sort((a, b) => a - b);
    const trimmed = sorted.slice(1, -1);
    if (!trimmed.length) return 0;
    const avg = trimmed.reduce((a, b) => a + b, 0) / trimmed.length;
    return avg;
  }

  public getFinalBPM(): number {
    if (this.bpmHistory.length < 5) {
      return 0;
    }
    const sorted = [...this.bpmHistory].sort((a, b) => a - b);
    const cut = Math.round(sorted.length * 0.1);
    const finalSet = sorted.slice(cut, sorted.length - cut);
    if (!finalSet.length) return 0;
    const sum = finalSet.reduce((acc, val) => acc + val, 0);
    return Math.round(sum / finalSet.length);
  }

  private detectPeak(normalizedValue: number, derivative: number): {
    isPeak: boolean;
    confidence: number;
  } {
    const now = Date.now();
    const timeSinceLastPeak = this.lastPeakTime
      ? now - this.lastPeakTime
      : Number.MAX_VALUE;

    if (timeSinceLastPeak < this.MIN_PEAK_TIME_MS) {
      return { isPeak: false, confidence: 0 };
    }

    // Ajuste para mayor robustez en la detección de picos
    const isOverThreshold =
      derivative < this.DERIVATIVE_THRESHOLD &&
      normalizedValue > this.SIGNAL_THRESHOLD &&
      this.lastValue > this.baseline * 0.98;

    // Refinamiento del cálculo de confianza
    const amplitudeConfidence = Math.min(
      Math.max(Math.abs(normalizedValue) / (this.SIGNAL_THRESHOLD * 1.5), 0),
      1
    );
    const derivativeConfidence = Math.min(
      Math.max(Math.abs(derivative) / Math.abs(this.DERIVATIVE_THRESHOLD * 0.9), 0),
      1
    );

    // Cálculo de confianza mejorado
    const confidence = (amplitudeConfidence * 0.6 + derivativeConfidence * 0.4);

    return { isPeak: isOverThreshold, confidence };
  }

  private confirmPeak(
    isPeak: boolean,
    normalizedValue: number,
    confidence: number
  ): boolean {
    this.peakConfirmationBuffer.push(normalizedValue);
    if (this.peakConfirmationBuffer.length > 5) {
      this.peakConfirmationBuffer.shift();
    }

    if (isPeak && !this.lastConfirmedPeak && confidence >= this.MIN_CONFIDENCE) {
      if (this.peakConfirmationBuffer.length >= 3) {
        const len = this.peakConfirmationBuffer.length;
        const current = this.peakConfirmationBuffer[len - 1];
        const prev = this.peakConfirmationBuffer[len - 2];
        const prevPrev = this.peakConfirmationBuffer[len - 3];

        const isLocalMax = current > prev && prev > prevPrev;
        this.lastConfirmedPeak = isLocalMax;
        return isLocalMax;
      }
    } else if (!isPeak) {
      this.lastConfirmedPeak = false;
    }

    return false;
  }

  public cleanMemory(): void {
    if (this.audioContext) {
      this.audioContext.close();
      this.audioContext = null;
    }
<<<<<<< HEAD
    this.reset();
    console.log("HeartBeatProcessor: Resources released");
=======
  }

  private getSmoothBPM(): number {
    const rawBPM = this.calculateCurrentBPM();
    if (this.smoothBPM === 0) {
      this.smoothBPM = rawBPM;
      return rawBPM;
    }
    this.smoothBPM =
      this.BPM_ALPHA * rawBPM + (1 - this.BPM_ALPHA) * this.smoothBPM;
    return this.smoothBPM;
  }

  private calculateCurrentBPM(): number {
    if (this.bpmHistory.length < 2) {
      return 0;
    }
    const sorted = [...this.bpmHistory].sort((a, b) => a - b);
    const trimmed = sorted.slice(1, -1);
    if (!trimmed.length) return 0;
    const avg = trimmed.reduce((a, b) => a + b, 0) / trimmed.length;
    return avg;
  }

  public getFinalBPM(): number {
    if (this.bpmHistory.length < 5) {
      return 0;
    }
    const sorted = [...this.bpmHistory].sort((a, b) => a - b);
    const cut = Math.round(sorted.length * 0.1);
    const finalSet = sorted.slice(cut, sorted.length - cut);
    if (!finalSet.length) return 0;
    const sum = finalSet.reduce((acc, val) => acc + val, 0);
    return Math.round(sum / finalSet.length);
  }

  public reset() {
    this.signalBuffer = [];
    this.medianBuffer = [];
    this.movingAverageBuffer = [];
    this.peakConfirmationBuffer = [];
    this.bpmHistory = [];
    this.values = [];
    this.smoothBPM = 0;
    this.lastPeakTime = null;
    this.previousPeakTime = null;
    this.lastConfirmedPeak = false;
    this.lastBeepTime = 0;
    this.baseline = 0;
    this.lastValue = 0;
    this.smoothedValue = 0;
    this.startTime = Date.now();
    this.peakCandidateIndex = null;
    this.peakCandidateValue = 0;
    this.lowSignalCount = 0;
>>>>>>> 19b7b910
  }

  public getRRIntervals(): { intervals: number[]; lastPeakTime: number | null; amplitudes?: number[] } {
    const amplitudes = this.bpmHistory.map(bpm => {
      // Higher BPM (shorter RR) typically means lower amplitude for premature beats
      return 100 / (bpm || 800) * (this.calculateCurrentBPM() / 100);
    });
    
    return {
      intervals: [...this.bpmHistory],
      lastPeakTime: this.lastPeakTime,
      amplitudes: amplitudes
    };
  }
}<|MERGE_RESOLUTION|>--- conflicted
+++ resolved
@@ -169,20 +169,12 @@
     const medVal = this.medianFilter(value);
     const movAvgVal = this.calculateMovingAverage(medVal);
     const smoothed = this.calculateEMA(movAvgVal);
-<<<<<<< HEAD
-    
-=======
-
->>>>>>> 19b7b910
+
     this.signalBuffer.push(smoothed);
     if (this.signalBuffer.length > this.WINDOW_SIZE) {
       this.signalBuffer.shift();
     }
-<<<<<<< HEAD
-    
-=======
-
->>>>>>> 19b7b910
+
     if (this.signalBuffer.length < 30) {
       return {
         bpm: 0,
@@ -209,23 +201,13 @@
       smoothDerivative = (this.values[2] - this.values[0]) / 2;
     }
     this.lastValue = smoothed;
-<<<<<<< HEAD
-    
+
     // Mejorado - Mayor precisión en la detección de picos
     const { isPeak, confidence } = this.detectPeak(normalizedValue, smoothDerivative);
     
     // Confirmación de picos más rigurosa
     const isConfirmedPeak = this.confirmPeak(isPeak, normalizedValue, confidence);
-    
-=======
-
-    // Mejorado - Mayor precisión en la detección de picos
-    const { isPeak, confidence } = this.detectPeak(normalizedValue, smoothDerivative);
-    
-    // Confirmación de picos más rigurosa
-    const isConfirmedPeak = this.confirmPeak(isPeak, normalizedValue, confidence);
-
->>>>>>> 19b7b910
+
     if (isConfirmedPeak && !this.isInWarmup()) {
       const now = Date.now();
       const timeSinceLastPeak = this.lastPeakTime
@@ -250,7 +232,7 @@
     };
   }
 
-  private autoResetIfSignalIsLow(amplitude: number): void {
+  private autoResetIfSignalIsLow(amplitude: number) {
     if (amplitude < this.LOW_SIGNAL_THRESHOLD) {
       this.lowSignalCount++;
       if (this.lowSignalCount >= this.LOW_SIGNAL_FRAMES) {
@@ -261,79 +243,15 @@
     }
   }
 
-  private resetDetectionStates(): void {
-    this.peakConfirmationBuffer = [];
+  private resetDetectionStates() {
     this.lastPeakTime = null;
     this.previousPeakTime = null;
-    this.lowSignalCount = 0;
     this.lastConfirmedPeak = false;
-    console.log("HeartBeatProcessor: Detection states reset");
-  }
-
-  public reset(): void {
-    this.medianBuffer = [];
-    this.movingAverageBuffer = [];
-    this.signalBuffer = [];
-    this.smoothedValue = 0;
+    this.peakCandidateIndex = null;
+    this.peakCandidateValue = 0;
+    this.peakConfirmationBuffer = [];
     this.values = [];
-    this.baseline = 0;
-    this.lastValue = 0;
-    this.bpmHistory = [];
-    this.smoothBPM = 0;
-    this.startTime = Date.now();
-    this.resetDetectionStates();
-    console.log("HeartBeatProcessor: Full reset");
-  }
-
-  private updateBPM(): void {
-    if (!this.lastPeakTime || !this.previousPeakTime) return;
-
-    const interval = this.lastPeakTime - this.previousPeakTime;
-    if (interval <= 0) return;
-
-    const instantBPM = 60000 / interval;
-
-    if (instantBPM >= this.MIN_BPM && instantBPM <= this.MAX_BPM) {
-      this.bpmHistory.push(instantBPM);
-
-      if (this.bpmHistory.length > 10) {
-        this.bpmHistory.shift();
-      }
-    }
-  }
-
-  private getSmoothBPM(): number {
-    const rawBPM = this.calculateCurrentBPM();
-    if (this.smoothBPM === 0) {
-      this.smoothBPM = rawBPM;
-      return rawBPM;
-    }
-    this.smoothBPM =
-      this.BPM_ALPHA * rawBPM + (1 - this.BPM_ALPHA) * this.smoothBPM;
-    return this.smoothBPM;
-  }
-
-  private calculateCurrentBPM(): number {
-    if (this.bpmHistory.length < 2) {
-      return 0;
-    }
-    const sorted = [...this.bpmHistory].sort((a, b) => a - b);
-    const trimmed = sorted.slice(1, -1);
-    if (!trimmed.length) return 0;
-    const avg = trimmed.reduce((a, b) => a + b, 0) / trimmed.length;
-    return avg;
-  }
-
-  public getFinalBPM(): number {
-    if (this.bpmHistory.length < 5) {
-      return 0;
-    }
-    const sorted = [...this.bpmHistory].sort((a, b) => a - b);
-    const cut = Math.round(sorted.length * 0.1);
-    const finalSet = sorted.slice(cut, sorted.length - cut);
-    if (!finalSet.length) return 0;
-    const sum = finalSet.reduce((acc, val) => acc + val, 0);
-    return Math.round(sum / finalSet.length);
+    console.log("HeartBeatProcessor: auto-reset detection states (low signal).");
   }
 
   private detectPeak(normalizedValue: number, derivative: number): {
@@ -384,13 +302,15 @@
     if (isPeak && !this.lastConfirmedPeak && confidence >= this.MIN_CONFIDENCE) {
       if (this.peakConfirmationBuffer.length >= 3) {
         const len = this.peakConfirmationBuffer.length;
-        const current = this.peakConfirmationBuffer[len - 1];
-        const prev = this.peakConfirmationBuffer[len - 2];
-        const prevPrev = this.peakConfirmationBuffer[len - 3];
-
-        const isLocalMax = current > prev && prev > prevPrev;
-        this.lastConfirmedPeak = isLocalMax;
-        return isLocalMax;
+        const goingDown1 =
+          this.peakConfirmationBuffer[len - 1] < this.peakConfirmationBuffer[len - 2];
+        const goingDown2 =
+          this.peakConfirmationBuffer[len - 2] < this.peakConfirmationBuffer[len - 3];
+
+        if (goingDown1 && goingDown2) {
+          this.lastConfirmedPeak = true;
+          return true;
+        }
       }
     } else if (!isPeak) {
       this.lastConfirmedPeak = false;
@@ -399,15 +319,18 @@
     return false;
   }
 
-  public cleanMemory(): void {
-    if (this.audioContext) {
-      this.audioContext.close();
-      this.audioContext = null;
-    }
-<<<<<<< HEAD
-    this.reset();
-    console.log("HeartBeatProcessor: Resources released");
-=======
+  private updateBPM() {
+    if (!this.lastPeakTime || !this.previousPeakTime) return;
+    const interval = this.lastPeakTime - this.previousPeakTime;
+    if (interval <= 0) return;
+
+    const instantBPM = 60000 / interval;
+    if (instantBPM >= this.MIN_BPM && instantBPM <= this.MAX_BPM) {
+      this.bpmHistory.push(instantBPM);
+      if (this.bpmHistory.length > 12) {
+        this.bpmHistory.shift();
+      }
+    }
   }
 
   private getSmoothBPM(): number {
@@ -463,10 +386,11 @@
     this.peakCandidateIndex = null;
     this.peakCandidateValue = 0;
     this.lowSignalCount = 0;
->>>>>>> 19b7b910
   }
 
   public getRRIntervals(): { intervals: number[]; lastPeakTime: number | null; amplitudes?: number[] } {
+    // Critical fix: Pass amplitude data derived from RR intervals
+    // This ensures arrhythmia detection has amplitude data to work with
     const amplitudes = this.bpmHistory.map(bpm => {
       // Higher BPM (shorter RR) typically means lower amplitude for premature beats
       return 100 / (bpm || 800) * (this.calculateCurrentBPM() / 100);
