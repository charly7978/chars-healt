--- conflicted
+++ resolved
@@ -1,33 +1,4 @@
 export class HeartBeatProcessor {
-<<<<<<< HEAD
-  // ────────── CONFIGURACIONES PRINCIPALES ULTRA OPTIMIZADAS ──────────
-  private readonly SAMPLE_RATE = 30;
-  private readonly WINDOW_SIZE = 210;          // Aumentado para análisis más profundo
-  private readonly MIN_BPM = 30;              // Rango fisiológico mínimo
-  private readonly MAX_BPM = 220;             // Rango fisiológico máximo
-  private readonly SIGNAL_THRESHOLD = 0.22;    // Aumentado para mejor detección
-  private readonly MIN_CONFIDENCE = 0.68;      // Aumentado para mayor precisión
-  private readonly DERIVATIVE_THRESHOLD = -0.015; // Ajustado para mejor detección
-  private readonly MIN_PEAK_TIME_MS = 200;     // Optimizado para ritmo cardíaco real
-  private readonly WARMUP_TIME_MS = 1200;      // Aumentado para mejor estabilización
-
-  // Parámetros de filtrado ultra optimizados
-  private readonly MEDIAN_FILTER_WINDOW = 9;    // Aumentado para mejor filtrado
-  private readonly MOVING_AVERAGE_WINDOW = 7;   // Aumentado para suavizado óptimo
-  private readonly EMA_ALPHA = 0.22;           // Ajustado para mejor respuesta
-  private readonly BASELINE_FACTOR = 0.94;      // Ajustado para mejor línea base
-
-  // Parámetros de beep optimizados para mejor feedback
-  private readonly BEEP_PRIMARY_FREQUENCY = 880;  // Ajustado para mejor audibilidad
-  private readonly BEEP_SECONDARY_FREQUENCY = 440;// Ajustado para mejor distinción
-  private readonly BEEP_DURATION = 40;           // Aumentado para mejor percepción
-  private readonly BEEP_VOLUME = 0.40;           // Aumentado ligeramente
-  private readonly MIN_BEEP_INTERVAL_MS = 150;   // Ajustado para evitar solapamiento
-
-  // ────────── AUTO-RESET OPTIMIZADO ──────────
-  private readonly LOW_SIGNAL_THRESHOLD = 0.012;
-  private readonly LOW_SIGNAL_FRAMES = 15;
-=======
   // ────────── CONFIGURACIONES PRINCIPALES ──────────
   private readonly SAMPLE_RATE = 30;
   private readonly WINDOW_SIZE = 60;
@@ -55,7 +26,6 @@
   // ────────── AUTO-RESET SI LA SEÑAL ES MUY BAJA ──────────
   private readonly LOW_SIGNAL_THRESHOLD = 0.03;
   private readonly LOW_SIGNAL_FRAMES = 10;
->>>>>>> e24b80e6
   private lowSignalCount = 0;
 
   // Variables internas
