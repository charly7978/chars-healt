--- conflicted
+++ resolved
@@ -7,12 +7,6 @@
 import PPGSignalMeter from "@/components/PPGSignalMeter";
 import PermissionsHandler from "@/components/PermissionsHandler";
 import { VitalSignsRisk } from '@/utils/vitalSignsRisk';
-<<<<<<< HEAD
-import { toast } from "sonner";
-import { Button } from "@/components/ui/button";
-import MonitorButton from "@/components/MonitorButton";
-=======
->>>>>>> 19b7b910
 
 interface VitalSigns {
   spo2: number;
@@ -686,11 +680,7 @@
       </div>
 
       <div className="absolute inset-0 z-10">
-<<<<<<< HEAD
-        <PPGSignalMeter
-=======
         <PPGSignalMeter 
->>>>>>> 19b7b910
           value={isMonitoring ? lastSignal?.filteredValue || 0 : 0}
           quality={isMonitoring ? lastSignal?.quality || 0 : 0}
           isFingerDetected={isMonitoring ? lastSignal?.fingerDetected || false : false}
