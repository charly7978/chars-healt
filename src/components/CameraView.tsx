--- conflicted
+++ resolved
@@ -1,3 +1,4 @@
+
 import React, { useRef, useEffect, useState, useCallback } from 'react';
 import deviceContextService from '../services/DeviceContextService';
 
@@ -26,8 +27,6 @@
   const streamRef = useRef<MediaStream | null>(null);
   const mountedRef = useRef(true);
   const initializingRef = useRef(false);
-  const retryCountRef = useRef(0);
-  const maxRetries = 3;
   const [error, setError] = useState<string | null>(null);
   const [isAndroid, setIsAndroid] = useState(false);
   const flashIntensityRef = useRef<number>(0);
@@ -83,20 +82,6 @@
         console.log(`CameraView: Adjusting flash intensity to ${newIntensity} based on ambient light: ${ambientLight}`);
         flashIntensityRef.current = newIntensity;
         
-<<<<<<< HEAD
-        // Detener la pista inmediatamente
-        try {
-          if (track.readyState === 'live') {
-            console.log("CameraView: Deteniendo track de video");
-            track.stop();
-          }
-        } catch (err) {
-          console.error("Error deteniendo track:", err);
-        }
-      });
-
-      streamRef.current = null;
-=======
         // Check if track is still live before applying constraints
         if (trackRef.current.readyState === 'live') {
           await trackRef.current.applyConstraints({
@@ -106,7 +91,6 @@
       }
     } catch (e) {
       console.error("Error adjusting flash intensity:", e);
->>>>>>> 9a28d77e
     }
   }, [isMonitoring]);
 
@@ -139,9 +123,6 @@
       }
     }
     
-<<<<<<< HEAD
-    // Resetear el contador de reintentos
-=======
     // Then handle the stream
     if (streamRef.current) {
       try {
@@ -191,7 +172,6 @@
     flashIntensityRef.current = 0;
     
     // Reset retry count
->>>>>>> 9a28d77e
     retryCountRef.current = 0;
   }, []);
 
@@ -212,35 +192,13 @@
       // Make sure any previous stream is stopped properly
       stopCamera();
       
-<<<<<<< HEAD
-      // Esperar un momento para que los recursos se liberen (especialmente en Android)
-      await new Promise(resolve => setTimeout(resolve, 300));
-=======
       // Wait for resources to be released (especially on Android)
       await new Promise(resolve => setTimeout(resolve, isAndroid ? 500 : 200));
->>>>>>> 9a28d77e
 
       if (!navigator.mediaDevices?.getUserMedia) {
         throw new Error('getUserMedia API is not available');
       }
 
-<<<<<<< HEAD
-      // Usar configuraciones más simples para mejor compatibilidad
-      const constraints: MediaStreamConstraints = {
-        video: {
-          facingMode: 'environment',
-          width: { ideal: 640 },
-          height: { ideal: 480 },
-          frameRate: { ideal: 15 } // Reducir para mejor estabilidad
-        },
-        audio: false
-      };
-
-      // En Android, primero intentar con configuraciones más simples
-      console.log("CameraView: Solicitando acceso a la cámara con constraints:", constraints);
-      const mediaStream = await navigator.mediaDevices.getUserMedia(constraints);
-      console.log("CameraView: Acceso a la cámara concedido, tracks:", mediaStream.getTracks().length);
-=======
       // Adapt resolution based on device battery state
       const lowPowerMode = deviceContextService.isBatterySavingMode;
       console.log(`CameraView: Device in power saving mode: ${lowPowerMode}`);
@@ -285,7 +243,6 @@
       }
 
       console.log("CameraView: Camera access granted, tracks:", mediaStream.getTracks().length);
->>>>>>> 9a28d77e
       
       // Check if component is still mounted and monitoring
       if (!mountedRef.current || !isMonitoring) {
@@ -300,43 +257,6 @@
       const videoTrack = mediaStream.getVideoTracks()[0];
       trackRef.current = videoTrack;
 
-<<<<<<< HEAD
-      // Configurar el elemento de video con prioridad
-      if (videoRef.current) {
-        console.log("CameraView: Asignando stream al elemento video");
-        videoRef.current.srcObject = mediaStream;
-        
-        try {
-          // Reproducir sin esperar
-          videoRef.current.play();
-          console.log("CameraView: Video reproduciendo correctamente");
-          
-          // Esperar a que la reproducción comience realmente
-          await new Promise<void>((resolve, reject) => {
-            if (videoRef.current) {
-              const onPlaying = () => {
-                videoRef.current?.removeEventListener('playing', onPlaying);
-                resolve();
-              };
-              
-              const onError = (e: any) => {
-                videoRef.current?.removeEventListener('error', onError);
-                reject(e);
-              };
-              
-              videoRef.current.addEventListener('playing', onPlaying);
-              videoRef.current.addEventListener('error', onError);
-              
-              // Timeout por si acaso
-              setTimeout(() => resolve(), 2000);
-            } else {
-              resolve();
-            }
-          });
-          
-        } catch (e) {
-          console.error("Error reproduciendo video:", e);
-=======
       // Apply specific optimizations for Android
       if (isAndroid && videoTrack && videoTrack.readyState === 'live') {
         console.log("CameraView: Applying Android optimizations");
@@ -398,39 +318,11 @@
         } catch (e) {
           console.error("Error playing video:", e);
           throw e;
->>>>>>> 9a28d77e
         }
       } else {
         console.error("CameraView: Video element is not available");
       }
 
-<<<<<<< HEAD
-      // Esperar antes de activar la linterna
-      await new Promise(resolve => setTimeout(resolve, 500));
-
-      // Solo activar la linterna si todo lo demás ha funcionado correctamente
-      if (isMonitoring && streamRef.current) {
-        const videoTrack = streamRef.current.getVideoTracks()[0];
-        if (videoTrack && videoTrack.getCapabilities()?.torch) {
-          try {
-            console.log("CameraView: Intentando activar linterna");
-            await videoTrack.applyConstraints({
-              advanced: [{ torch: true }]
-            });
-            console.log("CameraView: Linterna activada");
-          } catch (e) {
-            console.error("Error configurando linterna:", e);
-          }
-        } else {
-          console.log("CameraView: Linterna no disponible");
-        }
-      }
-
-      // Notificar que el stream está listo
-      if (onStreamReady && isMonitoring && streamRef.current) {
-        console.log("CameraView: Notificando stream listo");
-        onStreamReady(streamRef.current);
-=======
       // Wait a moment before activating the flashlight on Android
       await new Promise(resolve => setTimeout(resolve, isAndroid ? 300 : 100));
 
@@ -457,7 +349,6 @@
       // Wait a bit longer for stream to stabilize before notifying
       if (stableStreamTimerRef.current) {
         clearTimeout(stableStreamTimerRef.current);
->>>>>>> 9a28d77e
       }
       
       stableStreamTimerRef.current = setTimeout(() => {
@@ -469,19 +360,6 @@
         }
       }, isAndroid ? 500 : 300);
     } catch (error) {
-<<<<<<< HEAD
-      console.error('Error iniciando la cámara:', error);
-      setError(`Error iniciando la cámara: ${error instanceof Error ? error.message : String(error)}`);
-      
-      // Intentar de nuevo con configuraciones aún más simples si estamos en Android
-      if (retryCountRef.current < maxRetries) {
-        retryCountRef.current++;
-        console.log(`CameraView: Reintentando (${retryCountRef.current}/${maxRetries})...`);
-        setTimeout(() => {
-          initializingRef.current = false;
-          startCamera();
-        }, 1000);
-=======
       console.error('Error starting camera:', error);
       setError(`Error starting camera: ${error instanceof Error ? error.message : String(error)}`);
       
@@ -497,7 +375,6 @@
             startCamera();
           }
         }, backoffTime);
->>>>>>> 9a28d77e
       } else {
         stopCamera();
       }
@@ -511,17 +388,10 @@
     console.log("CameraView: isMonitoring changed to:", isMonitoring);
     
     if (isMonitoring) {
-<<<<<<< HEAD
-      // Esperar un poco antes de iniciar la cámara
-      const timeoutId = setTimeout(() => {
-        startCamera();
-      }, 1000);
-=======
       // Use a longer timeout for Android
       const timeoutId = setTimeout(() => {
         startCamera();
       }, isAndroid ? 500 : 200);
->>>>>>> 9a28d77e
       return () => clearTimeout(timeoutId);
     } else {
       stopCamera();
@@ -566,27 +436,26 @@
   }, [stopCamera]);
 
   return (
-    <div className="relative w-full h-full">
+    <>
+      <video
+        ref={videoRef}
+        autoPlay
+        playsInline
+        muted
+        className={`absolute top-0 left-0 min-w-full min-h-full w-auto h-auto z-0 object-cover ${!isMonitoring ? 'hidden' : ''}`}
+        style={{
+          transform: 'translateZ(0)', // Hardware acceleration
+          WebkitBackfaceVisibility: 'hidden',
+          backfaceVisibility: 'hidden',
+          willChange: isAndroid ? 'transform' : 'auto',
+        }}
+      />
       {error && (
-        <div className="absolute inset-0 bg-red-500/50 flex items-center justify-center p-4 z-50">
-          <div className="bg-white p-4 rounded-lg shadow-lg">
-            <p className="text-red-600 font-bold">Error de cámara</p>
-            <p className="text-sm">{error}</p>
-          </div>
+        <div className="absolute top-0 left-0 z-50 bg-red-500/80 text-white p-2 text-sm font-medium rounded m-2">
+          {error}
         </div>
       )}
-      
-      <video
-        ref={videoRef}
-        className={`absolute inset-0 w-full h-full object-cover ${isFingerDetected ? 'opacity-100' : 'opacity-80'}`}
-        playsInline
-        muted
-        style={{
-          display: isMonitoring ? 'block' : 'none',
-          zIndex: 10
-        }}
-      />
-    </div>
+    </>
   );
 };
 
