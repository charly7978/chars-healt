<<<<<<< HEAD
import React, { useEffect, useRef, useCallback, useState } from 'react';
import { Fingerprint, Heart, Activity } from 'lucide-react';
=======

import React, { useEffect, useRef, useCallback } from 'react';
import { Fingerprint } from 'lucide-react';
>>>>>>> bb9aef49
import { CircularBuffer, PPGDataPoint } from '../utils/CircularBuffer';
import { motion, AnimatePresence } from 'framer-motion';

interface PPGSignalMeterProps {
  value: number;
  quality: number;
  isFingerDetected: boolean;
  onStartMeasurement: () => void;
  onReset: () => void;
  arrhythmiaStatus?: string;
  rawArrhythmiaData?: {
    timestamp: number;
    rmssd: number;
    rrVariation: number;
  } | null;
  isCalibrating?: boolean;
  calibrationStatus?: 'pending' | 'in_progress' | 'completed' | 'failed';
}

const PPGSignalMeter = ({ 
  value, 
  quality, 
  isFingerDetected,
  onStartMeasurement,
  onReset,
  arrhythmiaStatus,
  rawArrhythmiaData,
  isCalibrating = false,
  calibrationStatus = 'pending'
}: PPGSignalMeterProps) => {
  const canvasRef = useRef<HTMLCanvasElement>(null);
  const dataBufferRef = useRef<CircularBuffer | null>(null);
  const baselineRef = useRef<number | null>(null);
  const lastValueRef = useRef<number | null>(null);
  const animationFrameRef = useRef<number>();
  const lastRenderTimeRef = useRef<number>(0);
  const lastArrhythmiaTime = useRef<number>(0);
  const arrhythmiaCountRef = useRef<number>(0);
  
  // Optimized constants for better visualization
  const WINDOW_WIDTH_MS = 5000; // Increased from 4500ms to 5000ms for better wave visualization
  const CANVAS_WIDTH = 600; // Increased from 400px to 600px for higher resolution
  const CANVAS_HEIGHT = 800; // Increased from 650px to 800px for better vertical detail
  const GRID_SIZE_X = 100; // Reduced from 125px to 100px for more precise grid
  const GRID_SIZE_Y = 25; // Reduced from 30px to 25px for more vertical grid lines
  const VERTICAL_SCALE = 42.0; // Increased from 35.0 to 42.0 for better wave amplification
  const SMOOTHING_FACTOR = 1.8; // Increased from 1.6 to 1.8 for smoother waves
  const TARGET_FPS = 60;
  const FRAME_TIME = 1000 / TARGET_FPS; // Optimized frame time calculation
  const BUFFER_SIZE = 650; // Increased from 500 to 650 for longer signal history
  const INVERT_SIGNAL = false;
  const PEAK_MIN_VALUE = 8.0; // Increased from 7.0 to 8.0 for more accurate peak detection
  const PEAK_DISTANCE_MS = 200; // Minimum time between peaks in milliseconds

  const [pulseAnimation, setPulseAnimation] = useState(false);
  const [calibrationProgress, setCalibrationProgress] = useState(0);
  
  const [calibrationSettings, setCalibrationSettings] = useState<{
    perfusionIndex: number;
    qualityThreshold: number;
    lastCalibration: string | null;
  } | null>(null);
  
  useEffect(() => {
    if (!dataBufferRef.current) {
      dataBufferRef.current = new CircularBuffer(BUFFER_SIZE);
    }
  }, []);

  useEffect(() => {
    // Animación de pulso cuando hay un pico
    if (value > 0.4) {
      setPulseAnimation(true);
      setTimeout(() => setPulseAnimation(false), 150);
    }
    
    // Si estamos en calibración, incrementar progresivamente el progreso
    if (isCalibrating && calibrationStatus === 'in_progress') {
      const interval = setInterval(() => {
        setCalibrationProgress(prev => {
          if (prev >= 99) {
            clearInterval(interval);
            return 100;
          }
          return prev + 1;
        });
      }, 100);
      
      return () => clearInterval(interval);
    } else if (calibrationStatus === 'completed') {
      setCalibrationProgress(100);
    } else if (calibrationStatus !== 'in_progress') {
      setCalibrationProgress(0);
    }
  }, [value, isCalibrating, calibrationStatus]);
  
  useEffect(() => {
    // Cargar configuraciones de calibración
    try {
      const savedSettings = localStorage.getItem('calibrationSettings');
      if (savedSettings) {
        const settings = JSON.parse(savedSettings);
        setCalibrationSettings({
          perfusionIndex: settings.perfusionIndex,
          qualityThreshold: settings.qualityThreshold,
          lastCalibration: settings.lastCalibration
        });
      }
    } catch (error) {
      console.error('Error al cargar configuración de calibración:', error);
    }
  }, [calibrationStatus]);

  const getQualityColor = useCallback((q: number) => {
    if (!isFingerDetected) return 'from-gray-400 to-gray-500';
    if (q > 75) return 'from-green-500 to-emerald-500';
    if (q > 50) return 'from-yellow-500 to-orange-500';
    if (q > 30) return 'from-orange-500 to-red-500';
    return 'from-red-500 to-rose-500';
  }, [isFingerDetected]);

  const getQualityText = useCallback((q: number) => {
    if (!isFingerDetected) return 'Sin detección';
    if (q > 75) return 'Señal óptima';
    if (q > 50) return 'Señal aceptable';
    if (q > 30) return 'Señal débil';
    return 'Señal muy débil';
  }, [isFingerDetected]);

  const smoothValue = useCallback((currentValue: number, previousValue: number | null): number => {
    if (previousValue === null) return currentValue;
    return previousValue + SMOOTHING_FACTOR * (currentValue - previousValue);
  }, []);

  // Optimized grid drawing with high-quality rendering
  const drawGrid = useCallback((ctx: CanvasRenderingContext2D) => {
    // Use clearRect for better performance than fillRect+fill
    ctx.clearRect(0, 0, CANVAS_WIDTH, CANVAS_HEIGHT);
    
    // Use a higher quality background with subtle gradient
    const gradient = ctx.createLinearGradient(0, 0, 0, CANVAS_HEIGHT);
    gradient.addColorStop(0, '#f8f9fa');
    gradient.addColorStop(1, '#f1f3f5');
    ctx.fillStyle = gradient;
    ctx.fillRect(0, 0, CANVAS_WIDTH, CANVAS_HEIGHT);

    // Draw the main horizontal axis line (zero line)
    const zeroY = CANVAS_HEIGHT * 0.6;
    ctx.beginPath();
    ctx.strokeStyle = 'rgba(0, 150, 100, 0.6)';
    ctx.lineWidth = 1.5;
    ctx.moveTo(0, zeroY);
    ctx.lineTo(CANVAS_WIDTH, zeroY);
    ctx.stroke();

    // Draw minor grid lines
    ctx.beginPath();
    ctx.strokeStyle = 'rgba(0, 180, 120, 0.08)';
    ctx.lineWidth = 0.5;

    // Vertical grid lines (time axis)
    for (let x = 0; x <= CANVAS_WIDTH; x += GRID_SIZE_X) {
      ctx.moveTo(x, 0);
      ctx.lineTo(x, CANVAS_HEIGHT);
    }

    // Horizontal grid lines (amplitude axis)
    for (let y = 0; y <= CANVAS_HEIGHT; y += GRID_SIZE_Y) {
      ctx.moveTo(0, y);
      ctx.lineTo(CANVAS_WIDTH, y);
    }
    ctx.stroke();

    // Draw major grid lines
    ctx.beginPath();
    ctx.strokeStyle = 'rgba(0, 150, 100, 0.2)';
    ctx.lineWidth = 1;

    // Major vertical grid lines
    for (let x = 0; x <= CANVAS_WIDTH; x += GRID_SIZE_X * 4) {
      ctx.moveTo(x, 0);
      ctx.lineTo(x, CANVAS_HEIGHT);
      
      // Add time labels with better formatting
      if (x >= 0) {
        const timeMs = (x / CANVAS_WIDTH) * WINDOW_WIDTH_MS;
        ctx.fillStyle = 'rgba(0, 120, 80, 0.9)';
        ctx.font = '10px "Inter", sans-serif';
        ctx.textAlign = 'center';
        ctx.fillText(`${Math.round(timeMs)}ms`, x, CANVAS_HEIGHT - 5);
      }
    }

    // Major horizontal grid lines
    for (let y = 0; y <= CANVAS_HEIGHT; y += GRID_SIZE_Y * 4) {
      ctx.moveTo(0, y);
      ctx.lineTo(CANVAS_WIDTH, y);
      
      // Add amplitude labels with better formatting
      if (y % (GRID_SIZE_Y * 4) === 0) {
        const amplitude = ((zeroY - y) / VERTICAL_SCALE).toFixed(1);
        ctx.fillStyle = 'rgba(0, 120, 80, 0.9)';
        ctx.font = '10px "Inter", sans-serif';
        ctx.textAlign = 'right';
        ctx.fillText(amplitude, 25, y + 4);
      }
    }
    ctx.stroke();

    // Draw axis labels
    ctx.fillStyle = 'rgba(0, 120, 80, 0.9)';
    ctx.font = 'bold 12px "Inter", sans-serif';
    ctx.textAlign = 'center';
    ctx.fillText('Tiempo (ms)', CANVAS_WIDTH / 2, CANVAS_HEIGHT - 20);
    
    ctx.save();
    ctx.translate(10, CANVAS_HEIGHT / 2);
    ctx.rotate(-Math.PI / 2);
    ctx.fillText('Amplitud', 0, 0);
    ctx.restore();
  }, []);

  // Optimized signal rendering with improved performance
  const renderSignal = useCallback(() => {
    if (!canvasRef.current || !dataBufferRef.current) {
      animationFrameRef.current = requestAnimationFrame(renderSignal);
      return;
    }

    const currentTime = performance.now();
    const timeSinceLastRender = currentTime - lastRenderTimeRef.current;

    // Skip frames for performance optimization if needed
    if (timeSinceLastRender < FRAME_TIME) {
      animationFrameRef.current = requestAnimationFrame(renderSignal);
      return;
    }

    const canvas = canvasRef.current;
    // Use desynchronized: true for better performance with high frame rates
    const ctx = canvas.getContext('2d', { 
      alpha: false, // Disable alpha for performance
      desynchronized: true // Enable desynchronized mode for better performance
    });
    
    if (!ctx) {
      animationFrameRef.current = requestAnimationFrame(renderSignal);
      return;
    }

    const now = Date.now();
    
    // Dynamic baseline calculation with adaptive rate
    if (baselineRef.current === null) {
      baselineRef.current = value;
    } else {
      const adaptiveRate = isFingerDetected ? 0.95 : 0.8;
      baselineRef.current = baselineRef.current * adaptiveRate + value * (1 - adaptiveRate);
    }

    // Apply enhanced smoothing for cleaner signal
    const smoothedValue = smoothValue(value, lastValueRef.current);
    lastValueRef.current = smoothedValue;

    // Calculate normalized and scaled value
    const normalizedValue = smoothedValue - (baselineRef.current || 0);
    const scaledValue = normalizedValue * VERTICAL_SCALE;
    
    // Detect arrhythmia
    let isArrhythmia = false;
    if (rawArrhythmiaData && 
        arrhythmiaStatus?.includes("ARRITMIA") && 
        now - rawArrhythmiaData.timestamp < 1000) {
      isArrhythmia = true;
      lastArrhythmiaTime.current = now;
      arrhythmiaCountRef.current++;
    }

    // Store the data point in the buffer
    const dataPoint: PPGDataPoint = {
      time: now,
      value: scaledValue,
      isArrhythmia
    };
    
    dataBufferRef.current.push(dataPoint);

    // Draw the grid first
    drawGrid(ctx);

    const points = dataBufferRef.current.getPoints();
    if (points.length > 1) {
      // Filter only visible points for better performance
      const visiblePoints = points.filter(
        point => (now - point.time) <= WINDOW_WIDTH_MS
      );
      
      if (visiblePoints.length > 1) {
        // Draw the main PPG signal with optimized rendering
        ctx.beginPath();
        ctx.strokeStyle = '#0EA5E9';
        ctx.lineWidth = 2.5; // Increased line width for better visibility
        ctx.lineJoin = 'round';
        ctx.lineCap = 'round';
        
        // Use path optimization to reduce redrawing
        let firstPoint = true;
        
        for (let i = 0; i < visiblePoints.length; i++) {
          const point = visiblePoints[i];
          const x = canvas.width - ((now - point.time) * canvas.width / WINDOW_WIDTH_MS);
          // More accurate positioning relative to zero line
          const y = canvas.height * 0.6 - point.value;
          
          if (firstPoint) {
            ctx.moveTo(x, y);
            firstPoint = false;
          } else {
            ctx.lineTo(x, y);
          }
          
          // Draw arrhythmia segments with distinct styling
          if (point.isArrhythmia && i < visiblePoints.length - 1) {
            ctx.stroke();
            ctx.beginPath();
            ctx.strokeStyle = '#DC2626';
            ctx.lineWidth = 3;
            ctx.setLineDash([3, 2]);
            ctx.moveTo(x, y);
            
            const nextPoint = visiblePoints[i + 1];
            const nextX = canvas.width - ((now - nextPoint.time) * canvas.width / WINDOW_WIDTH_MS);
            const nextY = canvas.height * 0.6 - nextPoint.value;
            ctx.lineTo(nextX, nextY);
            ctx.stroke();
            
            // Reset for continuing normal signal
            ctx.beginPath();
            ctx.strokeStyle = '#0EA5E9';
            ctx.lineWidth = 2.5;
            ctx.setLineDash([]);
            ctx.moveTo(nextX, nextY);
            firstPoint = false;
          }
        }
        
        ctx.stroke();
      }

      // Improved peak detection with more precise algorithm
      const maxPeakIndices: number[] = [];
      
      for (let i = 2; i < visiblePoints.length - 2; i++) {
        const point = visiblePoints[i];
        const prevPoint1 = visiblePoints[i - 1];
        const prevPoint2 = visiblePoints[i - 2];
        const nextPoint1 = visiblePoints[i + 1];
        const nextPoint2 = visiblePoints[i + 2];
        
        // Enhanced peak detection criteria
        if (point.value > prevPoint1.value && 
            point.value > prevPoint2.value && 
            point.value > nextPoint1.value && 
            point.value > nextPoint2.value) {
          
          const peakAmplitude = point.value;
          
          // Only significant peaks with minimum amplitude
          if (peakAmplitude > PEAK_MIN_VALUE) {
            const peakTime = point.time;
            
            // Avoid closely spaced peaks for cleaner visualization
            const hasPeakNearby = maxPeakIndices.some(idx => {
              const existingPeakTime = visiblePoints[idx].time;
              return Math.abs(existingPeakTime - peakTime) < PEAK_DISTANCE_MS;
            });
            
            if (!hasPeakNearby) {
              maxPeakIndices.push(i);
            }
          }
        }
      }
      
      // Draw peaks with enhanced visualization
      for (const idx of maxPeakIndices) {
        const point = visiblePoints[idx];
        const x = canvas.width - ((now - point.time) * canvas.width / WINDOW_WIDTH_MS);
        const y = canvas.height * 0.6 - point.value;
        
        // Draw peak markers with improved visual cues
        ctx.beginPath();
        
        // Draw peak point with glow effect
        const isArrhythmiaPeak = point.isArrhythmia;
        const peakColor = isArrhythmiaPeak ? '#DC2626' : '#0EA5E9';
        const glowColor = isArrhythmiaPeak ? 'rgba(220, 38, 38, 0.3)' : 'rgba(14, 165, 233, 0.3)';
        
        // Add glow effect
        const gradient = ctx.createRadialGradient(x, y, 2, x, y, 10);
        gradient.addColorStop(0, peakColor);
        gradient.addColorStop(1, glowColor);
        
        ctx.fillStyle = gradient;
        ctx.arc(x, y, isArrhythmiaPeak ? 6 : 5, 0, Math.PI * 2);
        ctx.fill();
        
        // Add stroke for better definition
        ctx.strokeStyle = isArrhythmiaPeak ? '#FF4D4D' : '#38BDF8';
        ctx.lineWidth = 1.5;
        ctx.stroke();

        // Draw peak value with improved styling
        ctx.font = 'bold 12px "Inter", sans-serif';
        ctx.fillStyle = isArrhythmiaPeak ? '#B91C1C' : '#0369A1';
        ctx.textAlign = 'center';
        ctx.fillText(Math.abs(point.value / VERTICAL_SCALE).toFixed(2), x, y - 20);
        
        // Enhanced arrhythmia visualization
        if (isArrhythmiaPeak) {
          // Outer highlight ring
          ctx.beginPath();
          ctx.arc(x, y, 12, 0, Math.PI * 2);
          ctx.strokeStyle = 'rgba(239, 68, 68, 0.8)';
          ctx.lineWidth = 2;
          ctx.stroke();
          
          // Warning indicator
          ctx.beginPath();
          ctx.arc(x, y, 18, 0, Math.PI * 2);
          ctx.strokeStyle = 'rgba(248, 113, 113, 0.6)';
          ctx.lineWidth = 1;
          ctx.setLineDash([3, 3]);
          ctx.stroke();
          ctx.setLineDash([]);
          
          // Warning label
          ctx.font = 'bold 11px "Inter", sans-serif';
          ctx.fillStyle = '#EF4444';
          ctx.fillText("LATIDO PREMATURO", x, y - 35);
          
          // Connect with previous and next peaks for better visualization
          ctx.beginPath();
          ctx.setLineDash([2, 2]);
          ctx.strokeStyle = 'rgba(239, 68, 68, 0.5)';
          ctx.lineWidth = 1;
          
          if (idx > 0) {
            const prevIdx = maxPeakIndices.findIndex(i => i < idx);
            if (prevIdx !== -1) {
              const prevPeakIdx = maxPeakIndices[prevIdx];
              const prevPoint = visiblePoints[prevPeakIdx];
              const prevX = canvas.width - ((now - prevPoint.time) * canvas.width / WINDOW_WIDTH_MS);
              const prevY = canvas.height * 0.6 - prevPoint.value;
              
              ctx.moveTo(prevX, prevY - 15);
              ctx.lineTo(x, y - 15);
              ctx.stroke();
            }
          }
          
          if (idx < visiblePoints.length - 1) {
            const nextIdx = maxPeakIndices.findIndex(i => i > idx);
            if (nextIdx !== -1) {
              const nextPeakIdx = maxPeakIndices[nextIdx];
              const nextPoint = visiblePoints[nextPeakIdx];
              const nextX = canvas.width - ((now - nextPoint.time) * canvas.width / WINDOW_WIDTH_MS);
              const nextY = canvas.height * 0.6 - nextPoint.value;
              
              ctx.moveTo(x, y - 15);
              ctx.lineTo(nextX, nextY - 15);
              ctx.stroke();
            }
          }
          
          ctx.setLineDash([]);
        }
      }
    }

    lastRenderTimeRef.current = currentTime;
    animationFrameRef.current = requestAnimationFrame(renderSignal);
  }, [value, quality, isFingerDetected, rawArrhythmiaData, arrhythmiaStatus, drawGrid, smoothValue]);

  // Setup and cleanup rendering loop
  useEffect(() => {
    renderSignal();
    return () => {
      if (animationFrameRef.current) {
        cancelAnimationFrame(animationFrameRef.current);
      }
    };
  }, [renderSignal]);

  const getQualityWidth = () => {
    return `${Math.max(5, Math.min(100, quality * 100))}%`;
  };

  const renderDetectionStatus = () => {
    if (isCalibrating) {
      return (
        <div className="text-xs font-medium mt-1">
          <div className="flex items-center gap-2">
            <div className="w-full bg-gray-700 h-1 rounded-full">
              <div 
                className="bg-blue-500 h-1 rounded-full transition-all duration-300"
                style={{ width: `${calibrationProgress}%` }}
              />
            </div>
            <span className="w-10 text-right">{calibrationProgress}%</span>
          </div>
          <div className="text-center mt-1">
            {calibrationStatus === 'pending' && 'Listo para calibrar'}
            {calibrationStatus === 'in_progress' && 'Calibrando...'}
            {calibrationStatus === 'completed' && 'Calibración completada'}
            {calibrationStatus === 'failed' && 'Error de calibración'}
          </div>
        </div>
      );
    }
    
    if (!isFingerDetected) {
      return (
        <div className="text-red-500 text-xs font-medium mt-1">
          Coloque su dedo en la cámara
        </div>
      );
    }

    if (quality < 0.4) {
      return (
        <div className="text-red-500 text-xs font-medium mt-1">
          Señal débil - Ajuste su dedo
        </div>
      );
    }

    if (quality < 0.7) {
      return (
        <div className="text-yellow-500 text-xs font-medium mt-1">
          Señal aceptable - Mantenga estable
        </div>
      );
    }

    return (
      <div className="text-emerald-500 text-xs font-medium mt-1">
        Buena señal - No mueva su dedo
      </div>
    );
  };

  const renderCalibrationInfo = () => {
    if (!calibrationSettings) return null;
    
    const lastCalibrationDate = calibrationSettings.lastCalibration 
      ? new Date(calibrationSettings.lastCalibration).toLocaleString()
      : 'Nunca';
    
    return (
      <div className="text-xs text-gray-400 mt-2">
        <div className="grid grid-cols-2 gap-1">
          <div>Índice Perfusión:</div>
          <div className="text-right">{calibrationSettings.perfusionIndex.toFixed(2)}</div>
          
          <div>Umbral Calidad:</div>
          <div className="text-right">{calibrationSettings.qualityThreshold.toFixed(2)}</div>
          
          <div>Última Calibración:</div>
          <div className="text-right">{lastCalibrationDate}</div>
        </div>
      </div>
    );
  };

  return (
    <>
      <div className="absolute top-0 right-1 z-30 flex items-center gap-2 rounded-lg p-2"
           style={{ top: '5px', right: '5px' }}>
        <div className="w-[190px]">
          <div className={`h-1.5 w-full rounded-full bg-gradient-to-r ${getQualityColor(quality)} transition-all duration-1000 ease-in-out`}>
            <div
              className="h-full rounded-full bg-white/20 animate-pulse transition-all duration-1000"
              style={{ width: `${isFingerDetected ? quality : 0}%` }}
            />
          </div>
          <span className="text-[9px] text-center mt-0.5 font-medium transition-colors duration-700 block text-white" 
                style={{ 
                  color: quality > 75 ? '#0EA5E9' : 
                         quality > 50 ? '#F59E0B' : 
                         quality > 30 ? '#DC2626' : '#FF4136' 
                }}>
            {getQualityText(quality)}
          </span>
        </div>

        <div className="flex flex-col items-center">
          <Fingerprint
            className={`h-12 w-12 transition-colors duration-300 ${
              !isFingerDetected ? 'text-gray-400' :
              quality > 75 ? 'text-green-500' :
              quality > 50 ? 'text-yellow-500' :
              quality > 30 ? 'text-orange-500' :
              'text-red-500'
            }`}
            strokeWidth={1.5}
          />
          <span className={`text-[9px] text-center mt-0.5 font-medium ${
            !isFingerDetected ? 'text-gray-400' : 
            quality > 50 ? 'text-green-500' : 'text-yellow-500'
          }`}>
            {isFingerDetected ? "Dedo detectado" : "Ubique su dedo en la Lente"}
          </span>
        </div>
      </div>

      <div className="absolute inset-0 w-full" style={{ height: '50vh', top: 0 }}>
        <canvas
          ref={canvasRef}
          width={CANVAS_WIDTH}
          height={CANVAS_HEIGHT}
          className="w-full h-full"
          style={{ 
            position: 'absolute', 
            top: 0, 
            left: 0, 
            right: 0, 
            zIndex: 10,
            imageRendering: 'crisp-edges', // Optimize rendering quality
            transform: 'translateZ(0)', // Hardware acceleration
          }}
        />
      </div>
      
      <div className="absolute" style={{ top: 'calc(50vh + 5px)', left: 0, right: 0, textAlign: 'center', zIndex: 30 }}>
        <h1 className="text-xl font-bold">
          <span className="text-white">Chars</span>
          <span className="text-[#ea384c]">Healt</span>
        </h1>
      </div>
    </>
  );
};

export default PPGSignalMeter;<|MERGE_RESOLUTION|>--- conflicted
+++ resolved
@@ -1,13 +1,7 @@
-<<<<<<< HEAD
-import React, { useEffect, useRef, useCallback, useState } from 'react';
-import { Fingerprint, Heart, Activity } from 'lucide-react';
-=======
 
 import React, { useEffect, useRef, useCallback } from 'react';
 import { Fingerprint } from 'lucide-react';
->>>>>>> bb9aef49
 import { CircularBuffer, PPGDataPoint } from '../utils/CircularBuffer';
-import { motion, AnimatePresence } from 'framer-motion';
 
 interface PPGSignalMeterProps {
   value: number;
@@ -21,8 +15,6 @@
     rmssd: number;
     rrVariation: number;
   } | null;
-  isCalibrating?: boolean;
-  calibrationStatus?: 'pending' | 'in_progress' | 'completed' | 'failed';
 }
 
 const PPGSignalMeter = ({ 
@@ -32,9 +24,7 @@
   onStartMeasurement,
   onReset,
   arrhythmiaStatus,
-  rawArrhythmiaData,
-  isCalibrating = false,
-  calibrationStatus = 'pending'
+  rawArrhythmiaData
 }: PPGSignalMeterProps) => {
   const canvasRef = useRef<HTMLCanvasElement>(null);
   const dataBufferRef = useRef<CircularBuffer | null>(null);
@@ -60,64 +50,11 @@
   const PEAK_MIN_VALUE = 8.0; // Increased from 7.0 to 8.0 for more accurate peak detection
   const PEAK_DISTANCE_MS = 200; // Minimum time between peaks in milliseconds
 
-  const [pulseAnimation, setPulseAnimation] = useState(false);
-  const [calibrationProgress, setCalibrationProgress] = useState(0);
-  
-  const [calibrationSettings, setCalibrationSettings] = useState<{
-    perfusionIndex: number;
-    qualityThreshold: number;
-    lastCalibration: string | null;
-  } | null>(null);
-  
   useEffect(() => {
     if (!dataBufferRef.current) {
       dataBufferRef.current = new CircularBuffer(BUFFER_SIZE);
     }
   }, []);
-
-  useEffect(() => {
-    // Animación de pulso cuando hay un pico
-    if (value > 0.4) {
-      setPulseAnimation(true);
-      setTimeout(() => setPulseAnimation(false), 150);
-    }
-    
-    // Si estamos en calibración, incrementar progresivamente el progreso
-    if (isCalibrating && calibrationStatus === 'in_progress') {
-      const interval = setInterval(() => {
-        setCalibrationProgress(prev => {
-          if (prev >= 99) {
-            clearInterval(interval);
-            return 100;
-          }
-          return prev + 1;
-        });
-      }, 100);
-      
-      return () => clearInterval(interval);
-    } else if (calibrationStatus === 'completed') {
-      setCalibrationProgress(100);
-    } else if (calibrationStatus !== 'in_progress') {
-      setCalibrationProgress(0);
-    }
-  }, [value, isCalibrating, calibrationStatus]);
-  
-  useEffect(() => {
-    // Cargar configuraciones de calibración
-    try {
-      const savedSettings = localStorage.getItem('calibrationSettings');
-      if (savedSettings) {
-        const settings = JSON.parse(savedSettings);
-        setCalibrationSettings({
-          perfusionIndex: settings.perfusionIndex,
-          qualityThreshold: settings.qualityThreshold,
-          lastCalibration: settings.lastCalibration
-        });
-      }
-    } catch (error) {
-      console.error('Error al cargar configuración de calibración:', error);
-    }
-  }, [calibrationStatus]);
 
   const getQualityColor = useCallback((q: number) => {
     if (!isFingerDetected) return 'from-gray-400 to-gray-500';
@@ -499,87 +436,6 @@
       }
     };
   }, [renderSignal]);
-
-  const getQualityWidth = () => {
-    return `${Math.max(5, Math.min(100, quality * 100))}%`;
-  };
-
-  const renderDetectionStatus = () => {
-    if (isCalibrating) {
-      return (
-        <div className="text-xs font-medium mt-1">
-          <div className="flex items-center gap-2">
-            <div className="w-full bg-gray-700 h-1 rounded-full">
-              <div 
-                className="bg-blue-500 h-1 rounded-full transition-all duration-300"
-                style={{ width: `${calibrationProgress}%` }}
-              />
-            </div>
-            <span className="w-10 text-right">{calibrationProgress}%</span>
-          </div>
-          <div className="text-center mt-1">
-            {calibrationStatus === 'pending' && 'Listo para calibrar'}
-            {calibrationStatus === 'in_progress' && 'Calibrando...'}
-            {calibrationStatus === 'completed' && 'Calibración completada'}
-            {calibrationStatus === 'failed' && 'Error de calibración'}
-          </div>
-        </div>
-      );
-    }
-    
-    if (!isFingerDetected) {
-      return (
-        <div className="text-red-500 text-xs font-medium mt-1">
-          Coloque su dedo en la cámara
-        </div>
-      );
-    }
-
-    if (quality < 0.4) {
-      return (
-        <div className="text-red-500 text-xs font-medium mt-1">
-          Señal débil - Ajuste su dedo
-        </div>
-      );
-    }
-
-    if (quality < 0.7) {
-      return (
-        <div className="text-yellow-500 text-xs font-medium mt-1">
-          Señal aceptable - Mantenga estable
-        </div>
-      );
-    }
-
-    return (
-      <div className="text-emerald-500 text-xs font-medium mt-1">
-        Buena señal - No mueva su dedo
-      </div>
-    );
-  };
-
-  const renderCalibrationInfo = () => {
-    if (!calibrationSettings) return null;
-    
-    const lastCalibrationDate = calibrationSettings.lastCalibration 
-      ? new Date(calibrationSettings.lastCalibration).toLocaleString()
-      : 'Nunca';
-    
-    return (
-      <div className="text-xs text-gray-400 mt-2">
-        <div className="grid grid-cols-2 gap-1">
-          <div>Índice Perfusión:</div>
-          <div className="text-right">{calibrationSettings.perfusionIndex.toFixed(2)}</div>
-          
-          <div>Umbral Calidad:</div>
-          <div className="text-right">{calibrationSettings.qualityThreshold.toFixed(2)}</div>
-          
-          <div>Última Calibración:</div>
-          <div className="text-right">{lastCalibrationDate}</div>
-        </div>
-      </div>
-    );
-  };
 
   return (
     <>
