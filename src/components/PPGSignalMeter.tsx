--- conflicted
+++ resolved
@@ -1,7 +1,4 @@
-<<<<<<< HEAD
-=======
-
->>>>>>> 19b7b910
+
 import React, { useEffect, useRef, useCallback } from 'react';
 import { Fingerprint } from 'lucide-react';
 import { CircularBuffer, PPGDataPoint } from '../utils/CircularBuffer';
@@ -38,22 +35,6 @@
   const lastArrhythmiaTime = useRef<number>(0);
   const arrhythmiaCountRef = useRef<number>(0);
   
-<<<<<<< HEAD
-  // Optimized constants for better visualization
-  const WINDOW_WIDTH_MS = 5000; // Increased from 4500ms to 5000ms for better wave visualization
-  const CANVAS_WIDTH = 600; // Increased from 400px to 600px for higher resolution
-  const CANVAS_HEIGHT = 800; // Increased from 650px to 800px for better vertical detail
-  const GRID_SIZE_X = 100; // Reduced from 125px to 100px for more precise grid
-  const GRID_SIZE_Y = 25; // Reduced from 30px to 25px for more vertical grid lines
-  const VERTICAL_SCALE = 42.0; // Increased from 35.0 to 42.0 for better wave amplification
-  const SMOOTHING_FACTOR = 1.8; // Increased from 1.6 to 1.8 for smoother waves
-  const TARGET_FPS = 60;
-  const FRAME_TIME = 1000 / TARGET_FPS; // Optimized frame time calculation
-  const BUFFER_SIZE = 650; // Increased from 500 to 650 for longer signal history
-  const INVERT_SIGNAL = false;
-  const PEAK_MIN_VALUE = 8.0; // Increased from 7.0 to 8.0 for more accurate peak detection
-  const PEAK_DISTANCE_MS = 200; // Minimum time between peaks in milliseconds
-=======
   // Optimized constants for better clinical visualization
   const WINDOW_WIDTH_MS = 5000; // 5-second window (clinical standard)
   const CANVAS_WIDTH = 650; // Reduced canvas width
@@ -68,7 +49,6 @@
   const INVERT_SIGNAL = false;
   const PEAK_MIN_VALUE = 6.0; // Lower threshold for peak detection
   const PEAK_DISTANCE_MS = 300; // Minimum time between peaks
->>>>>>> 19b7b910
 
   useEffect(() => {
     if (!dataBufferRef.current) {
@@ -83,7 +63,6 @@
     if (q > 30) return 'from-orange-500 to-red-500';
     return 'from-red-500 to-rose-500';
   }, [isFingerDetected]);
-<<<<<<< HEAD
 
   const getQualityText = useCallback((q: number) => {
     if (!isFingerDetected) return 'Sin detección';
@@ -98,55 +77,6 @@
     return previousValue + SMOOTHING_FACTOR * (currentValue - previousValue);
   }, []);
 
-  // Optimized grid drawing with high-quality rendering
-  const drawGrid = useCallback((ctx: CanvasRenderingContext2D) => {
-    // Use clearRect for better performance than fillRect+fill
-    ctx.clearRect(0, 0, CANVAS_WIDTH, CANVAS_HEIGHT);
-    
-    // Use a higher quality background with subtle gradient
-    const gradient = ctx.createLinearGradient(0, 0, 0, CANVAS_HEIGHT);
-    gradient.addColorStop(0, '#f8f9fa');
-    gradient.addColorStop(1, '#f1f3f5');
-    ctx.fillStyle = gradient;
-    ctx.fillRect(0, 0, CANVAS_WIDTH, CANVAS_HEIGHT);
-
-    // Draw the main horizontal axis line (zero line)
-    const zeroY = CANVAS_HEIGHT * 0.6;
-    ctx.beginPath();
-    ctx.strokeStyle = 'rgba(0, 150, 100, 0.6)';
-    ctx.lineWidth = 1.5;
-    ctx.moveTo(0, zeroY);
-    ctx.lineTo(CANVAS_WIDTH, zeroY);
-    ctx.stroke();
-
-    // Draw minor grid lines
-    ctx.beginPath();
-    ctx.strokeStyle = 'rgba(0, 180, 120, 0.08)';
-    ctx.lineWidth = 0.5;
-
-    // Vertical grid lines (time axis)
-    for (let x = 0; x <= CANVAS_WIDTH; x += GRID_SIZE_X) {
-      ctx.moveTo(x, 0);
-      ctx.lineTo(x, CANVAS_HEIGHT);
-    }
-
-    // Horizontal grid lines (amplitude axis)
-    for (let y = 0; y <= CANVAS_HEIGHT; y += GRID_SIZE_Y) {
-=======
-
-  const getQualityText = useCallback((q: number) => {
-    if (!isFingerDetected) return 'Sin detección';
-    if (q > 75) return 'Señal óptima';
-    if (q > 50) return 'Señal aceptable';
-    if (q > 30) return 'Señal débil';
-    return 'Señal muy débil';
-  }, [isFingerDetected]);
-
-  const smoothValue = useCallback((currentValue: number, previousValue: number | null): number => {
-    if (previousValue === null) return currentValue;
-    return previousValue + SMOOTHING_FACTOR * (currentValue - previousValue);
-  }, []);
-
   // Enhanced grid drawing with better clinical-standard grid and more visible labels
   const drawGrid = useCallback((ctx: CanvasRenderingContext2D) => {
     // Clear canvas with optimized method
@@ -171,44 +101,10 @@
     
     // Minor horizontal gridlines (amplitude)
     for (let y = 0; y <= CANVAS_HEIGHT; y += GRID_SIZE_Y / 5) {
->>>>>>> 19b7b910
       ctx.moveTo(0, y);
       ctx.lineTo(CANVAS_WIDTH, y);
     }
     ctx.stroke();
-<<<<<<< HEAD
-
-    // Draw major grid lines
-    ctx.beginPath();
-    ctx.strokeStyle = 'rgba(0, 150, 100, 0.2)';
-    ctx.lineWidth = 1;
-
-    // Major vertical grid lines
-    for (let x = 0; x <= CANVAS_WIDTH; x += GRID_SIZE_X * 4) {
-      ctx.moveTo(x, 0);
-      ctx.lineTo(x, CANVAS_HEIGHT);
-
-      // Add time labels with better formatting
-      if (x >= 0) {
-        const timeMs = (x / CANVAS_WIDTH) * WINDOW_WIDTH_MS;
-        ctx.fillStyle = 'rgba(0, 120, 80, 0.9)';
-        ctx.font = '10px "Inter", sans-serif';
-        ctx.textAlign = 'center';
-        ctx.fillText(`${Math.round(timeMs)}ms`, x, CANVAS_HEIGHT - 5);
-      }
-    }
-
-    // Major horizontal grid lines
-    for (let y = 0; y <= CANVAS_HEIGHT; y += GRID_SIZE_Y * 4) {
-      ctx.moveTo(0, y);
-      ctx.lineTo(CANVAS_WIDTH, y);
-      
-      // Add amplitude labels with better formatting
-      if (y % (GRID_SIZE_Y * 4) === 0) {
-        const amplitude = ((zeroY - y) / VERTICAL_SCALE).toFixed(1);
-        ctx.fillStyle = 'rgba(0, 120, 80, 0.9)';
-        ctx.font = '10px "Inter", sans-serif';
-=======
     
     // Draw medium gridlines
     ctx.beginPath();
@@ -258,13 +154,10 @@
         const amplitude = ((zeroY - y) / VERTICAL_SCALE).toFixed(1);
         ctx.fillStyle = '#004466'; // Darker text
         ctx.font = 'bold 13px Arial'; // Larger, bold font
->>>>>>> 19b7b910
         ctx.textAlign = 'right';
         ctx.fillText(amplitude, 25, y + 4);
       }
     }
-<<<<<<< HEAD
-=======
     ctx.stroke();
     
     // Draw the baseline (zero line)
@@ -273,20 +166,8 @@
     ctx.lineWidth = 1.5;
     ctx.moveTo(0, zeroY);
     ctx.lineTo(CANVAS_WIDTH, zeroY);
->>>>>>> 19b7b910
     ctx.stroke();
-
-    // Draw axis labels
-    ctx.fillStyle = 'rgba(0, 120, 80, 0.9)';
-    ctx.font = 'bold 12px "Inter", sans-serif';
-    ctx.textAlign = 'center';
-    ctx.fillText('Tiempo (ms)', CANVAS_WIDTH / 2, CANVAS_HEIGHT - 20);
-    
-<<<<<<< HEAD
-    ctx.save();
-    ctx.translate(10, CANVAS_HEIGHT / 2);
-    ctx.rotate(-Math.PI / 2);
-=======
+    
     // Draw axis labels with improved visibility
     ctx.fillStyle = '#003355'; // Darker text for better contrast
     ctx.font = 'bold 14px Arial'; // Larger font
@@ -297,305 +178,15 @@
     ctx.translate(14, CANVAS_HEIGHT / 2);
     ctx.rotate(-Math.PI / 2);
     ctx.textAlign = 'center';
->>>>>>> 19b7b910
     ctx.fillText('Amplitud', 0, 0);
     ctx.restore();
   }, []);
 
-<<<<<<< HEAD
-  // Optimized signal rendering with improved performance
-=======
   // Optimized signal rendering with better performance
->>>>>>> 19b7b910
   const renderSignal = useCallback(() => {
     if (!canvasRef.current || !dataBufferRef.current) {
       animationFrameRef.current = requestAnimationFrame(renderSignal);
       return;
-<<<<<<< HEAD
-    }
-
-    const currentTime = performance.now();
-    const timeSinceLastRender = currentTime - lastRenderTimeRef.current;
-
-    // Skip frames for performance optimization if needed
-    if (timeSinceLastRender < FRAME_TIME) {
-      animationFrameRef.current = requestAnimationFrame(renderSignal);
-      return;
-    }
-
-    const canvas = canvasRef.current;
-    // Use desynchronized: true for better performance with high frame rates
-    const ctx = canvas.getContext('2d', { 
-      alpha: false, // Disable alpha for performance
-      desynchronized: true // Enable desynchronized mode for better performance
-    });
-    
-    if (!ctx) {
-      animationFrameRef.current = requestAnimationFrame(renderSignal);
-      return;
-    }
-
-    const now = Date.now();
-
-    // Dynamic baseline calculation with adaptive rate
-    if (baselineRef.current === null) {
-      baselineRef.current = value;
-    } else {
-      const adaptiveRate = isFingerDetected ? 0.95 : 0.8;
-      baselineRef.current = baselineRef.current * adaptiveRate + value * (1 - adaptiveRate);
-    }
-
-    // Apply enhanced smoothing for cleaner signal
-    const smoothedValue = smoothValue(value, lastValueRef.current);
-    lastValueRef.current = smoothedValue;
-
-    // Calculate normalized and scaled value
-    const normalizedValue = smoothedValue - (baselineRef.current || 0);
-    const scaledValue = normalizedValue * VERTICAL_SCALE;
-    
-    // Detect arrhythmia
-    let isArrhythmia = false;
-    if (rawArrhythmiaData && 
-        arrhythmiaStatus?.includes("ARRITMIA") && 
-        now - rawArrhythmiaData.timestamp < 1000) {
-      isArrhythmia = true;
-      lastArrhythmiaTime.current = now;
-      arrhythmiaCountRef.current++;
-    }
-
-    // Store the data point in the buffer
-    const dataPoint: PPGDataPoint = {
-      time: now,
-      value: scaledValue,
-      isArrhythmia
-    };
-    
-    dataBufferRef.current.push(dataPoint);
-
-    // Draw the grid first
-    drawGrid(ctx);
-
-    const points = dataBufferRef.current.getPoints();
-    if (points.length > 1) {
-      // Filter only visible points for better performance
-      const visiblePoints = points.filter(
-        point => (now - point.time) <= WINDOW_WIDTH_MS
-      );
-      
-      if (visiblePoints.length > 1) {
-        // Draw the main PPG signal with optimized rendering
-        ctx.beginPath();
-        ctx.strokeStyle = '#0EA5E9';
-        ctx.lineWidth = 2.5; // Increased line width for better visibility
-        ctx.lineJoin = 'round';
-        ctx.lineCap = 'round';
-        
-        // Use path optimization to reduce redrawing
-        let firstPoint = true;
-        
-        for (let i = 0; i < visiblePoints.length; i++) {
-          const point = visiblePoints[i];
-          const x = canvas.width - ((now - point.time) * canvas.width / WINDOW_WIDTH_MS);
-          // More accurate positioning relative to zero line
-          const y = canvas.height * 0.6 - point.value;
-        
-          if (firstPoint) {
-            ctx.moveTo(x, y);
-            firstPoint = false;
-          } else {
-            ctx.lineTo(x, y);
-          }
-          
-          // Draw arrhythmia segments with distinct styling
-          if (point.isArrhythmia && i < visiblePoints.length - 1) {
-            ctx.stroke();
-            ctx.beginPath();
-            ctx.strokeStyle = '#DC2626';
-            ctx.lineWidth = 3;
-            ctx.setLineDash([3, 2]);
-            ctx.moveTo(x, y);
-            
-            const nextPoint = visiblePoints[i + 1];
-            const nextX = canvas.width - ((now - nextPoint.time) * canvas.width / WINDOW_WIDTH_MS);
-            const nextY = canvas.height * 0.6 - nextPoint.value;
-            ctx.lineTo(nextX, nextY);
-            ctx.stroke();
-            
-            // Reset for continuing normal signal
-            ctx.beginPath();
-            ctx.strokeStyle = '#0EA5E9';
-            ctx.lineWidth = 2.5;
-            ctx.setLineDash([]);
-            ctx.moveTo(nextX, nextY);
-            firstPoint = false;
-          }
-        }
-        
-        ctx.stroke();
-      }
-
-      // Improved peak detection with more precise algorithm
-      const maxPeakIndices: number[] = [];
-      
-      for (let i = 2; i < visiblePoints.length - 2; i++) {
-        const point = visiblePoints[i];
-        const prevPoint1 = visiblePoints[i - 1];
-        const prevPoint2 = visiblePoints[i - 2];
-        const nextPoint1 = visiblePoints[i + 1];
-        const nextPoint2 = visiblePoints[i + 2];
-
-        // Enhanced peak detection criteria
-        if (point.value > prevPoint1.value && 
-            point.value > prevPoint2.value && 
-            point.value > nextPoint1.value && 
-            point.value > nextPoint2.value) {
-          
-          const peakAmplitude = point.value;
-          
-          // Only significant peaks with minimum amplitude
-          if (peakAmplitude > PEAK_MIN_VALUE) {
-            const peakTime = point.time;
-            
-            // Avoid closely spaced peaks for cleaner visualization
-            const hasPeakNearby = maxPeakIndices.some(idx => {
-              const existingPeakTime = visiblePoints[idx].time;
-              return Math.abs(existingPeakTime - peakTime) < PEAK_DISTANCE_MS;
-            });
-            
-            if (!hasPeakNearby) {
-              maxPeakIndices.push(i);
-            }
-          }
-        }
-      }
-      
-      // Draw peaks with enhanced visualization
-      for (const idx of maxPeakIndices) {
-        const point = visiblePoints[idx];
-        const x = canvas.width - ((now - point.time) * canvas.width / WINDOW_WIDTH_MS);
-        const y = canvas.height * 0.6 - point.value;
-        
-        // Draw peak markers with improved visual cues
-        ctx.beginPath();
-        
-        // Draw peak point with glow effect
-        const isArrhythmiaPeak = point.isArrhythmia;
-        const peakColor = isArrhythmiaPeak ? '#DC2626' : '#0EA5E9';
-        const glowColor = isArrhythmiaPeak ? 'rgba(220, 38, 38, 0.3)' : 'rgba(14, 165, 233, 0.3)';
-        
-        // Add glow effect
-        const gradient = ctx.createRadialGradient(x, y, 2, x, y, 10);
-        gradient.addColorStop(0, peakColor);
-        gradient.addColorStop(1, glowColor);
-        
-        ctx.fillStyle = gradient;
-        ctx.arc(x, y, isArrhythmiaPeak ? 6 : 5, 0, Math.PI * 2);
-        ctx.fill();
-        
-        // Add stroke for better definition
-        ctx.strokeStyle = isArrhythmiaPeak ? '#FF4D4D' : '#38BDF8';
-        ctx.lineWidth = 1.5;
-        ctx.stroke();
-
-        // Draw peak value with improved styling
-        ctx.font = 'bold 12px "Inter", sans-serif';
-        ctx.fillStyle = isArrhythmiaPeak ? '#B91C1C' : '#0369A1';
-        ctx.textAlign = 'center';
-        ctx.fillText(Math.abs(point.value / VERTICAL_SCALE).toFixed(2), x, y - 20);
-        
-        // Enhanced arrhythmia visualization
-        if (isArrhythmiaPeak) {
-          // Outer highlight ring
-          ctx.beginPath();
-          ctx.arc(x, y, 12, 0, Math.PI * 2);
-          ctx.strokeStyle = 'rgba(239, 68, 68, 0.8)';
-          ctx.lineWidth = 2;
-          ctx.stroke();
-          
-          // Warning indicator
-          ctx.beginPath();
-          ctx.arc(x, y, 18, 0, Math.PI * 2);
-          ctx.strokeStyle = 'rgba(248, 113, 113, 0.6)';
-          ctx.lineWidth = 1;
-          ctx.setLineDash([3, 3]);
-          ctx.stroke();
-          ctx.setLineDash([]);
-          
-          // Warning label
-          ctx.font = 'bold 11px "Inter", sans-serif';
-          ctx.fillStyle = '#EF4444';
-          ctx.fillText("LATIDO PREMATURO", x, y - 35);
-          
-          // Connect with previous and next peaks for better visualization
-          ctx.beginPath();
-          ctx.setLineDash([2, 2]);
-          ctx.strokeStyle = 'rgba(239, 68, 68, 0.5)';
-          ctx.lineWidth = 1;
-          
-          if (idx > 0) {
-            const prevIdx = maxPeakIndices.findIndex(i => i < idx);
-            if (prevIdx !== -1) {
-              const prevPeakIdx = maxPeakIndices[prevIdx];
-              const prevPoint = visiblePoints[prevPeakIdx];
-              const prevX = canvas.width - ((now - prevPoint.time) * canvas.width / WINDOW_WIDTH_MS);
-              const prevY = canvas.height * 0.6 - prevPoint.value;
-              
-              ctx.moveTo(prevX, prevY - 15);
-              ctx.lineTo(x, y - 15);
-              ctx.stroke();
-            }
-          }
-          
-          if (idx < visiblePoints.length - 1) {
-            const nextIdx = maxPeakIndices.findIndex(i => i > idx);
-            if (nextIdx !== -1) {
-              const nextPeakIdx = maxPeakIndices[nextIdx];
-              const nextPoint = visiblePoints[nextPeakIdx];
-              const nextX = canvas.width - ((now - nextPoint.time) * canvas.width / WINDOW_WIDTH_MS);
-              const nextY = canvas.height * 0.6 - nextPoint.value;
-              
-              ctx.moveTo(x, y - 15);
-              ctx.lineTo(nextX, nextY - 15);
-              ctx.stroke();
-            }
-          }
-          
-          ctx.setLineDash([]);
-        }
-      }
-    }
-
-    lastRenderTimeRef.current = currentTime;
-    animationFrameRef.current = requestAnimationFrame(renderSignal);
-  }, [value, quality, isFingerDetected, rawArrhythmiaData, arrhythmiaStatus, drawGrid, smoothValue]);
-
-  // Setup and cleanup rendering loop
-  useEffect(() => {
-    renderSignal();
-    return () => {
-      if (animationFrameRef.current) {
-        cancelAnimationFrame(animationFrameRef.current);
-      }
-    };
-  }, [renderSignal]);
-
-  return (
-    <>
-      <div className="absolute top-0 right-1 z-30 flex items-center gap-2 rounded-lg p-2"
-           style={{ top: '5px', right: '5px' }}>
-        <div className="w-[190px]">
-          <div className={`h-1.5 w-full rounded-full bg-gradient-to-r ${getQualityColor(quality)} transition-all duration-1000 ease-in-out`}>
-            <div
-              className="h-full rounded-full bg-white/20 animate-pulse transition-all duration-1000"
-              style={{ width: `${isFingerDetected ? quality : 0}%` }}
-            />
-          </div>
-          <span className="text-[9px] text-center mt-0.5 font-medium transition-colors duration-700 block text-white" 
-                style={{ 
-                  color: quality > 75 ? '#0EA5E9' : 
-                         quality > 50 ? '#F59E0B' : 
-                         quality > 30 ? '#DC2626' : '#FF4136' 
-=======
     }
 
     const currentTime = performance.now();
@@ -826,58 +417,10 @@
                          quality > 50 ? '#F59E0B' : 
                          quality > 30 ? '#DC2626' : '#FF4136',
                   textShadow: '0px 0px 2px rgba(0,0,0,0.5)'
->>>>>>> 19b7b910
                 }}>
             {getQualityText(quality)}
           </span>
         </div>
-<<<<<<< HEAD
-
-        <div className="flex flex-col items-center">
-          <Fingerprint
-            className={`h-12 w-12 transition-colors duration-300 ${
-              !isFingerDetected ? 'text-gray-400' :
-              quality > 75 ? 'text-green-500' :
-              quality > 50 ? 'text-yellow-500' :
-              quality > 30 ? 'text-orange-500' :
-              'text-red-500'
-            }`}
-            strokeWidth={1.5}
-          />
-          <span className={`text-[9px] text-center mt-0.5 font-medium ${
-            !isFingerDetected ? 'text-gray-400' : 
-            quality > 50 ? 'text-green-500' : 'text-yellow-500'
-          }`}>
-            {isFingerDetected ? "Dedo detectado" : "Ubique su dedo en la Lente"}
-          </span>
-        </div>
-      </div>
-
-      <div className="absolute inset-0 w-full" style={{ height: '50vh', top: 0 }}>
-        <canvas 
-          ref={canvasRef} 
-          width={CANVAS_WIDTH}
-          height={CANVAS_HEIGHT}
-          className="w-full h-full"
-          style={{ 
-            position: 'absolute', 
-            top: 0, 
-            left: 0, 
-            right: 0, 
-            zIndex: 10,
-            imageRendering: 'crisp-edges', // Optimize rendering quality
-            transform: 'translateZ(0)', // Hardware acceleration
-          }}
-        />
-      </div>
-
-      <div className="absolute" style={{ top: 'calc(50vh + 5px)', left: 0, right: 0, textAlign: 'center', zIndex: 30 }}>
-        <h1 className="text-xl font-bold">
-          <span className="text-white">Chars</span>
-          <span className="text-[#ea384c]">Healt</span>
-        </h1>
-      </div>
-=======
 
         <div className="flex flex-col items-center">
           <Fingerprint
@@ -920,7 +463,6 @@
           <span className="text-[#ea384c]">Healt</span>
         </h1>
       </div>
->>>>>>> 19b7b910
     </>
   );
 };
