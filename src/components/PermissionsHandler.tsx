--- conflicted
+++ resolved
@@ -1,13 +1,8 @@
-<<<<<<< HEAD
-import React, { useEffect, useState } from 'react';
-import {
-=======
 
 import React, { useEffect, useState } from 'react';
 import { Capacitor } from '@capacitor/core';
 import { Camera } from '@capacitor/camera';
 import { 
->>>>>>> d76695ac
   Dialog,
   DialogContent,
   DialogHeader,
@@ -16,39 +11,12 @@
   DialogFooter
 } from '@/components/ui/dialog';
 import { Button } from '@/components/ui/button';
-<<<<<<< HEAD
-import { Camera } from 'lucide-react';
-=======
->>>>>>> d76695ac
 
 interface PermissionsHandlerProps {
   onPermissionsGranted: () => void;
   onPermissionsDenied: () => void;
 }
 
-<<<<<<< HEAD
-const PermissionsHandler: React.FC<PermissionsHandlerProps> = ({
-  onPermissionsGranted,
-  onPermissionsDenied
-}) => {
-  const [permissionsChecked, setPermissionsChecked] = useState(false);
-  const [showPermissionDialog, setShowPermissionDialog] = useState(false);
-  const [permissionState, setPermissionState] = useState<'checking' | 'granted' | 'denied' | 'prompt'>('checking');
-
-  const checkCameraPermission = async () => {
-    try {
-      // Verificar si la API de navigator.permissions está disponible
-      if (navigator.permissions && navigator.permissions.query) {
-        // Consultar el estado actual del permiso de cámara
-        const permissionStatus = await navigator.permissions.query({ name: 'camera' as PermissionName });
-        
-        console.log('Estado de permiso de cámara:', permissionStatus.state);
-        setPermissionState(permissionStatus.state as 'granted' | 'denied' | 'prompt');
-        
-        if (permissionStatus.state === 'granted') {
-          onPermissionsGranted();
-        } else if (permissionStatus.state === 'denied') {
-=======
 const PermissionsHandler: React.FC<PermissionsHandlerProps> = ({ 
   onPermissionsGranted, 
   onPermissionsDenied 
@@ -82,80 +50,18 @@
         } else {
           console.log('Permiso de cámara denegado');
           setShowPermissionDialog(true);
->>>>>>> d76695ac
           onPermissionsDenied();
-          setShowPermissionDialog(true);
-        } else {
-          // Si el estado es 'prompt', intentamos solicitar acceso a la cámara
-          requestCameraAccess();
         }
-<<<<<<< HEAD
-        
-        // Configurar el listener para cambios en el estado de los permisos
-        permissionStatus.addEventListener('change', (e) => {
-          const target = e.target as PermissionStatus;
-          console.log('Cambio en estado de permiso de cámara:', target.state);
-          setPermissionState(target.state as 'granted' | 'denied' | 'prompt');
-          
-          if (target.state === 'granted') {
-            onPermissionsGranted();
-            setShowPermissionDialog(false);
-          } else if (target.state === 'denied') {
-            onPermissionsDenied();
-            setShowPermissionDialog(true);
-          }
-        });
-      } else {
-        // Si la API de permisos no está disponible, intentamos solicitar directamente
-        console.log('API de permisos no disponible, solicitando acceso directamente');
-        requestCameraAccess();
-      }
-    } catch (error) {
-      console.error('Error al verificar permisos de cámara:', error);
-      // Si hay un error, intentamos solicitar directamente
-      requestCameraAccess();
-=======
       }
     } catch (error) {
       console.error('Error al verificar permisos:', error);
       setShowPermissionDialog(true);
       onPermissionsDenied();
->>>>>>> d76695ac
     } finally {
       setPermissionsChecked(true);
     }
   };
 
-<<<<<<< HEAD
-  const requestCameraAccess = async () => {
-    try {
-      console.log('Solicitando acceso a la cámara...');
-      // Intentar obtener acceso a la cámara
-      const stream = await navigator.mediaDevices.getUserMedia({ video: true });
-      
-      // Si llegamos aquí, el permiso fue concedido
-      console.log('Permiso de cámara concedido');
-      setPermissionState('granted');
-      onPermissionsGranted();
-      
-      // Detener inmediatamente todos los tracks para liberar la cámara
-      stream.getTracks().forEach(track => track.stop());
-    } catch (error) {
-      console.error('Error al solicitar acceso a la cámara:', error);
-      setPermissionState('denied');
-      onPermissionsDenied();
-      setShowPermissionDialog(true);
-    }
-  };
-
-  const handleRetryPermission = () => {
-    requestCameraAccess();
-  };
-
-  useEffect(() => {
-    // Verificar permisos cuando el componente se monta
-    checkCameraPermission();
-=======
   const openAppSettings = async () => {
     if (Capacitor.isNativePlatform()) {
       try {
@@ -172,35 +78,12 @@
 
   useEffect(() => {
     checkAndRequestPermissions();
->>>>>>> d76695ac
   }, []);
 
   return (
     <Dialog open={showPermissionDialog} onOpenChange={setShowPermissionDialog}>
       <DialogContent>
         <DialogHeader>
-<<<<<<< HEAD
-          <div className="flex items-center justify-center mb-4">
-            <Camera className="w-12 h-12 text-red-500" />
-          </div>
-          <DialogTitle className="text-center">Permiso de cámara necesario</DialogTitle>
-          <DialogDescription className="text-center">
-            Esta aplicación necesita acceso a la cámara para medir tus signos vitales. 
-            Sin este permiso, la aplicación no podrá funcionar correctamente.
-          </DialogDescription>
-        </DialogHeader>
-        <div className="mt-4 flex flex-col space-y-3">
-          <p className="text-sm text-center text-gray-500">
-            Por favor, concede acceso a la cámara cuando tu navegador lo solicite.
-          </p>
-        </div>
-        <DialogFooter className="flex flex-col sm:flex-row gap-2 mt-4">
-          <Button onClick={handleRetryPermission} className="w-full">
-            Reintentar
-          </Button>
-          <Button variant="outline" onClick={() => window.location.reload()} className="w-full">
-            Recargar página
-=======
           <DialogTitle>Permisos necesarios</DialogTitle>
           <DialogDescription>
             Esta aplicación necesita acceso a la cámara para medir tus signos vitales. Por favor, concede los permisos necesarios en la configuración de tu dispositivo.
@@ -217,7 +100,6 @@
           </Button>
           <Button variant="outline" onClick={() => setShowPermissionDialog(false)}>
             Entendido
->>>>>>> d76695ac
           </Button>
         </DialogFooter>
       </DialogContent>
