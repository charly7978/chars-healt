--- conflicted
+++ resolved
@@ -30,21 +30,8 @@
     return false;
   };
 
-  // Cache para optimizar procesamiento de valores repetidos
-  const displayValueCache = new Map<string, string | number>();
-  
   // Process blood pressure display for stable, realistic readings
-<<<<<<< HEAD
-  const processedDisplayValue = useMemo(() => {
-    const cacheKey = `${label}-${value}`;
-    if (displayValueCache.has(cacheKey)) {
-      return displayValueCache.get(cacheKey);
-    }
-    
-    let result = value;
-=======
   const getDisplayValue = (): string | number => {
->>>>>>> d76695ac
     if (isBloodPressure && typeof value === 'string') {
       // Always show placeholder values unchanged
       if (value === "--/--" || value === "0/0") return value;
@@ -134,41 +121,6 @@
     return { color: '#D3E4FD', label: '' };
   }, [label, value, isArrhythmiaDisplay, isBloodPressure, isFinalReading]);
   
-<<<<<<< HEAD
-  const getArrhythmiaDisplay = () => {
-    if (!isArrhythmiaDisplay) return { text: value, color: "", label: "" };
-    
-    if (value === "--") {
-      return { 
-        text: "--", 
-        color: "#FFFFFF",
-        label: ""
-      };
-    }
-    
-    const [status, count] = String(value).split('|');
-    
-    if (status === "ARRITMIA DETECTADA") {
-      // Mejora en la visualización del texto para hacerlo más específico
-      return {
-        text: count ? `LATIDOS PREMATUROS (${count})` : "LATIDOS PREMATUROS",
-        color: "#DC2626",
-        label: "ARRITMIA"
-      };
-    }
-    
-    return {
-      text: "RITMO NORMAL",
-      color: "#0EA5E9",
-      label: "NORMAL"
-    };
-  };
-
-  // Get the risk info based on the medically valid display value 
-  const { text, color, label: riskLabel } = isArrhythmiaDisplay ? 
-    getArrhythmiaDisplay() : 
-    { text: processedDisplayValue, ...getRiskInfo() };
-=======
   // Memoized display value calculation to optimize rendering
   const displayValue = useMemo(() => getDisplayValue(), [value, isBloodPressure]);
   
@@ -176,7 +128,6 @@
   const { text, color, label: riskLabel } = isArrhythmiaDisplay ? 
     getArrhythmiaDisplay() : 
     { text: displayValue, ...riskInfo };
->>>>>>> d76695ac
 
   return (
     <div className="relative overflow-hidden rounded-xl backdrop-blur-md shadow-lg p-2">
