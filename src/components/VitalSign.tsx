--- conflicted
+++ resolved
@@ -8,78 +8,27 @@
   isFinalReading?: boolean;
 }
 
-<<<<<<< HEAD
-// Cache para resultados de riesgo
-const riskCache = new Map<string, {color: string, label: string}>();
-const arrhythmiaCache = new Map<string, {text: string, color: string, label: string}>();
-const displayValueCache = new Map<string, string | number>();
-=======
-const VitalSign: React.FC<VitalSignProps> = memo(({ label, value, unit, isFinalReading = false }) => {
+const VitalSign: React.FC<VitalSignProps> = ({ label, value, unit, isFinalReading = false }) => {
   const isArrhythmiaDisplay = label === "ARRITMIAS";
   const isBloodPressure = label === "PRESIÓN ARTERIAL";
->>>>>>> 9a28d77e
 
-// Helper functions fuera del componente para evitar recreaciones
-const isBloodPressureUnrealistic = (bpString: string): boolean => {
-  if (bpString === "--/--" || bpString === "0/0") return false;
-  
-  const [systolic, diastolic] = bpString.split('/').map(Number);
-  
-  if (isNaN(systolic) || isNaN(diastolic)) return true;
-  if (systolic > 300 || systolic < 60) return true;
-  if (diastolic > 200 || diastolic < 30) return true;
-  if (systolic <= diastolic) return true;
-  
-  return false;
-};
-
-// Función para obtener la información de arritmia con caché
-function getArrhythmiaDisplay(value: string | number) {
-  // Usar caché para mejorar rendimiento
-  const cacheKey = String(value);
-  if (arrhythmiaCache.has(cacheKey)) {
-    return arrhythmiaCache.get(cacheKey)!;
-  }
-  
-  let result;
-  if (value === "--") {
-    result = { 
-      text: "--", 
-      color: "#FFFFFF",
-      label: ""
-    };
-  } else {
-    const [status, count] = String(value).split('|');
+  // Helper function to check if blood pressure value is unrealistic
+  const isBloodPressureUnrealistic = (bpString: string): boolean => {
+    if (!isBloodPressure || bpString === "--/--" || bpString === "0/0") return false;
     
-    if (status === "ARRITMIA DETECTADA") {
-      result = {
-        text: count ? `ARR (${count})` : "ARR",
-        color: "#DC2626",
-        label: "ARR"
-      };
-    } else {
-      result = {
-        text: "OK",
-        color: "#0EA5E9",
-        label: "OK"
-      };
-    }
-  }
-  
-  arrhythmiaCache.set(cacheKey, result);
-  return result;
-}
-
-const VitalSign: React.FC<VitalSignProps> = memo(({ label, value, unit, isFinalReading = false }) => {
-  const isArrhythmiaDisplay = label === "ARRITMIAS";
-  const isBloodPressure = label === "PRESIÓN ARTERIAL";
-  const shortLabel = useMemo(() => {
-    if (label === "FRECUENCIA CARDÍACA") return "FC";
-    if (label === "PRESIÓN ARTERIAL") return "PA";
-    if (label === "ARRITMIAS") return "ARR";
-    if (label === "SPO2") return "SPO2";
-    return label;
-  }, [label]);
+    const [systolic, diastolic] = bpString.split('/').map(Number);
+    
+    // Check for extreme values that indicate measurement problems
+    if (isNaN(systolic) || isNaN(diastolic)) return true;
+    
+    // Ranges based on published medical guidelines
+    // American Heart Association and European Society of Hypertension
+    if (systolic > 300 || systolic < 60) return true;
+    if (diastolic > 200 || diastolic < 30) return true;
+    if (systolic <= diastolic) return true;
+    
+    return false;
+  };
 
   // Process blood pressure display for stable, realistic readings
   const displayValue = useMemo(() => {
@@ -102,16 +51,55 @@
     return result;
   }, [value, isBloodPressure, label]);
 
-<<<<<<< HEAD
-=======
-  // Function to handle arrhythmia display - defined before it's used in riskInfo
+  const getRiskInfo = () => {
+    if (isArrhythmiaDisplay) {
+      return getArrhythmiaDisplay();
+    }
+
+    // For heart rate, show real value without checking risk if no measurement
+    if (label === "FRECUENCIA CARDÍACA") {
+      if (value === "--" || value === 0) {
+        return { color: '#FFFFFF', label: '' };
+      }
+      if (typeof value === 'number') {
+        return VitalSignsRisk.getBPMRisk(value, isFinalReading);
+      }
+    }
+
+    // For SPO2, show real value without checking risk if no measurement
+    if (label === "SPO2") {
+      if (value === "--" || value === 0) {
+        return { color: '#FFFFFF', label: '' };
+      }
+      if (typeof value === 'number') {
+        return VitalSignsRisk.getSPO2Risk(value, isFinalReading);
+      }
+    }
+
+    // For blood pressure, show real value without checking risk if no measurement
+    if (label === "PRESIÓN ARTERIAL") {
+      if (value === "--/--" || value === "0/0") {
+        return { color: '#FFFFFF', label: '' };
+      }
+      
+      // Don't try to evaluate risk if measurement is unstable/unrealistic
+      if (typeof value === 'string' && !isBloodPressureUnrealistic(value)) {
+        return VitalSignsRisk.getBPRisk(value, isFinalReading);
+      }
+      
+      return { color: '#FFFFFF', label: '' };
+    }
+
+    return { color: '#FFFFFF', label: '' };
+  };
+  
   const getArrhythmiaDisplay = () => {
     if (!isArrhythmiaDisplay) return { text: value, color: "", label: "" };
     
     if (value === "--") {
       return { 
         text: "--", 
-        color: "#D3E4FD",
+        color: "#FFFFFF",
         label: ""
       };
     }
@@ -133,147 +121,39 @@
     };
   };
 
-  // Memoized risk information calculation to optimize rendering
->>>>>>> 9a28d77e
-  const riskInfo = useMemo(() => {
-    if (isArrhythmiaDisplay) {
-      return getArrhythmiaDisplay(value);
-    }
-
-    // Usar caché para mejorar rendimiento
-    const cacheKey = `${label}-${value}-${isFinalReading ? 1 : 0}`;
-    if (riskCache.has(cacheKey)) {
-      return riskCache.get(cacheKey)!;
-    }
-
-    let result = { color: '#FFFFFF', label: '' };
-
-    // For heart rate
-    if (label === "FRECUENCIA CARDÍACA") {
-      if (value === "--" || value === 0) {
-<<<<<<< HEAD
-        result = { color: '#FFFFFF', label: '' };
-      } else if (typeof value === 'number') {
-        result = VitalSignsRisk.getBPMRisk(value, isFinalReading);
-=======
-        return { color: '#D3E4FD', label: '' };
-      }
-      if (typeof value === 'number') {
-        return VitalSignsRisk.getBPMRisk(value, isFinalReading);
->>>>>>> 9a28d77e
-      }
-    }
-    // For SPO2
-    else if (label === "SPO2") {
-      if (value === "--" || value === 0) {
-<<<<<<< HEAD
-        result = { color: '#FFFFFF', label: '' };
-      } else if (typeof value === 'number') {
-        result = VitalSignsRisk.getSPO2Risk(value, isFinalReading);
-=======
-        return { color: '#D3E4FD', label: '' };
-      }
-      if (typeof value === 'number') {
-        return VitalSignsRisk.getSPO2Risk(value, isFinalReading);
->>>>>>> 9a28d77e
-      }
-    }
-    // For blood pressure
-    else if (label === "PRESIÓN ARTERIAL") {
-      if (value === "--/--" || value === "0/0") {
-<<<<<<< HEAD
-        result = { color: '#FFFFFF', label: '' };
-      } else if (typeof value === 'string' && !isBloodPressureUnrealistic(value)) {
-        result = VitalSignsRisk.getBPRisk(value, isFinalReading);
-      }
-    }
-
-    riskCache.set(cacheKey, result);
-    return result;
-  }, [label, value, isArrhythmiaDisplay, isFinalReading]);
-  
-  const arrhythmiaDisplay = useMemo(() => {
-    if (!isArrhythmiaDisplay) return { text: displayValue, color: "", label: "" };
-    return getArrhythmiaDisplay(value);
-  }, [displayValue, value, isArrhythmiaDisplay]);
-
-  // Get the risk info based on the medically valid display value 
-  const { text, color, label: riskLabel } = isArrhythmiaDisplay ? 
-    arrhythmiaDisplay : 
-=======
-        return { color: '#D3E4FD', label: '' };
-      }
-      
-      // Don't try to evaluate risk if measurement is unstable/unrealistic
-      if (typeof value === 'string' && !isBloodPressureUnrealistic(value)) {
-        return VitalSignsRisk.getBPRisk(value, isFinalReading);
-      }
-      
-      return { color: '#D3E4FD', label: '' };
-    }
-
-    return { color: '#D3E4FD', label: '' };
-  }, [label, value, isArrhythmiaDisplay, isBloodPressure, isFinalReading]);
-  
-  // Memoized display value calculation to optimize rendering
-  const displayValue = useMemo(() => getDisplayValue(), [value, isBloodPressure]);
+  // Get the medically valid display value
+  const displayValue = getDisplayValue();
   
   // Get the risk info based on the medically valid display value 
   const { text, color, label: riskLabel } = isArrhythmiaDisplay ? 
     getArrhythmiaDisplay() : 
->>>>>>> 9a28d77e
-    { text: displayValue, ...riskInfo };
+    { text: displayValue, ...getRiskInfo() };
 
   // Simplificar el renderizado para mejorar rendimiento
   return (
-<<<<<<< HEAD
-    <div className="relative overflow-hidden rounded-lg bg-black/60 border border-white/20 vital-sign-container hardware-accelerated">
+    <div className="relative overflow-hidden rounded-xl backdrop-blur-md bg-black/60 border border-white/20 shadow-lg">
+      <div className="absolute inset-0 bg-gradient-to-br from-blue-400/10 to-teal-400/10 pointer-events-none" />
+      <div className="absolute inset-0 bg-black/40 pointer-events-none" style={{
+        backgroundImage: "radial-gradient(circle at top right, rgba(0, 0, 0, 0.2), transparent 70%)"
+      }} />
       <div className="relative z-10 p-4">
-        <h3 className="text-white text-xs font-medium mb-1">{shortLabel}</h3>
-        <div className="flex flex-col items-center">
+        <h3 className="text-white text-xs font-medium tracking-wider mb-2">{label}</h3>
+        <div className="flex flex-col items-center gap-1">
           <div className="flex items-baseline gap-1 justify-center">
             <span 
-              className="text-base font-bold text-white text-optimized"
+              className={`${isArrhythmiaDisplay ? 'text-base' : 'text-xl'} font-bold transition-colors duration-300 text-white`}
               style={{ color: color || '#FFFFFF' }}
-=======
-    <div className="relative overflow-hidden rounded-xl backdrop-blur-md shadow-lg p-2">
-      {/* Capa transparente al 70% que cubre solo la superficie del display */}
-      <div 
-        className="absolute inset-0 rounded-xl" 
-        style={{ 
-          backgroundColor: 'rgba(0, 0, 0, 0.7)', 
-          backdropFilter: 'blur(2px)' 
-        }} 
-      />
-      
-      <div className="relative z-10 p-2">
-        <h3 className="text-[#D3E4FD] text-[10px] font-medium tracking-wider mb-1">{label}</h3>
-        <div className="flex flex-col items-center">
-          <div className="flex items-baseline gap-1 justify-center">
-            <span 
-              className={`${isArrhythmiaDisplay ? 'text-sm' : 'text-lg'} font-bold transition-colors duration-300 text-[#D3E4FD]`}
-              style={{ color: color || '#D3E4FD' }}
->>>>>>> 9a28d77e
             >
               {text}
             </span>
             {!isArrhythmiaDisplay && unit && (
-<<<<<<< HEAD
-              <span className="text-white text-xs text-optimized">{unit}</span>
-=======
-              <span className="text-[#D3E4FD] text-[9px]">{unit}</span>
->>>>>>> 9a28d77e
+              <span className="text-white text-xs">{unit}</span>
             )}
           </div>
           {riskLabel && (
             <span 
-<<<<<<< HEAD
-              className="text-[9px] font-medium text-white text-optimized"
+              className="text-[10px] font-semibold tracking-wider mt-1 text-white"
               style={{ color: color || '#FFFFFF' }}
-=======
-              className="text-[9px] font-semibold tracking-wider mt-0.5 text-[#D3E4FD]"
-              style={{ color: color || '#D3E4FD' }}
->>>>>>> 9a28d77e
             >
               {riskLabel}
             </span>
@@ -282,11 +162,6 @@
       </div>
     </div>
   );
-});
-<<<<<<< HEAD
-
-VitalSign.displayName = 'VitalSign';
-=======
->>>>>>> 9a28d77e
+};
 
 export default VitalSign;